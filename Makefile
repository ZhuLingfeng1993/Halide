# 'make' builds libHalide.a, the internal test suite, and runs the internal test suite
# 'make run_tests' builds and runs all the end-to-end tests in the test subdirectory
# 'make {error,performance}_foo' builds and runs test/{...}/foo.cpp for any
#     cpp file in the corresponding subdirectory of the test folder
# 'make correctness_foo' builds and runs test/correctness/foo.cpp for any
#     cpp file in the correctness/ subdirectoy of the test folder
# 'make test_apps' checks some of the apps build and run (but does not check their output)
# 'make time_compilation_tests' records the compile time for each test module into a csv file.
#     For correctness and performance tests this include halide build time and run time. For
#     the tests in test/generator/ this times only the halide build time.

UNAME = $(shell uname)

ifeq ($(OS), Windows_NT)
    # assume we are building for the MinGW environment
    COMMON_LD_FLAGS=-luuid -lole32 -lpthread -lz -Wl,--stack,8388608
    SHARED_EXT=dll
    FPIC=
else
    # let's assume "normal" UNIX such as linux
    COMMON_LD_FLAGS=-ldl -lpthread -lz
    FPIC=-fPIC
ifeq ($(UNAME), Darwin)
    SHARED_EXT=dylib
else
    SHARED_EXT=so
endif
endif

ifeq ($(UNAME), Darwin)
  # Anything that we us install_name_tool on needs these linker flags
  # to ensure there is enough padding for install_name_tool to use
  INSTALL_NAME_TOOL_LD_FLAGS=-Wl,-headerpad_max_install_names
else
  INSTALL_NAME_TOOL_LD_FLAGS=
endif

ifeq ($(UNAME), Darwin)
define alwayslink
	-Wl,-force_load,$(1)
endef
else
define alwayslink
	-Wl,--whole-archive $(1) -Wl,-no-whole-archive
endef
endif

SHELL = bash
CXX ?= g++
PREFIX ?= /usr/local
LLVM_CONFIG ?= llvm-config
LLVM_COMPONENTS= $(shell $(LLVM_CONFIG) --components)
LLVM_VERSION = $(shell $(LLVM_CONFIG) --version | cut -b 1-3)

LLVM_FULL_VERSION = $(shell $(LLVM_CONFIG) --version)
CLANG ?= clang
CLANG_VERSION = $(shell $(CLANG) --version)
LLVM_BINDIR = $(shell $(LLVM_CONFIG) --bindir | sed -e 's/\\/\//g' -e 's/\([a-zA-Z]\):/\/\1/g')
LLVM_LIBDIR = $(shell $(LLVM_CONFIG) --libdir | sed -e 's/\\/\//g' -e 's/\([a-zA-Z]\):/\/\1/g')
LLVM_SYSTEM_LIBS=$(shell ${LLVM_CONFIG} --system-libs --link-static | sed -e 's/[\/&]/\\&/g')
LLVM_AS = $(LLVM_BINDIR)/llvm-as
LLVM_NM = $(LLVM_BINDIR)/llvm-nm
LLVM_CXX_FLAGS = -std=c++11  $(filter-out -O% -g -fomit-frame-pointer -pedantic -W% -W, $(shell $(LLVM_CONFIG) --cxxflags | sed -e 's/\\/\//g' -e 's/\([a-zA-Z]\):/\/\1/g;s/-D/ -D/g;s/-O/ -O/g'))
OPTIMIZE ?= -O3
OPTIMIZE_FOR_BUILD_TIME ?= -O0

SANITIZER_FLAGS ?=

# TODO: this is suboptimal hackery; we should really add the relevant
# support libs for the sanitizer(s) as weak symbols in Codegen_LLVM.
# (Note also that, in general, most Sanitizers work most reliably with an all-Clang
# build system.)

ifneq (,$(findstring tsan,$(HL_TARGET)$(HL_JIT_TARGET)))

# Note that attempting to use TSAN with the JIT can produce false positives
# if libHalide is not also compiled with TSAN enabled; we tack the relevant
# flag onto OPTIMIZE here, but that's really only effective if you ensure
# to do a clean build before testing. (In general, most of the Sanitizers
# only work well when used in a completely clean environment.)
OPTIMIZE += -fsanitize=thread
SANITIZER_FLAGS += -fsanitize=thread

endif

ifneq (,$(findstring asan,$(HL_TARGET)$(HL_JIT_TARGET)))
OPTIMIZE += -fsanitize=address
SANITIZER_FLAGS += -fsanitize=address
endif

COMMON_LD_FLAGS += $(SANITIZER_FLAGS)

LLVM_VERSION_TIMES_10 = $(shell $(LLVM_CONFIG) --version | cut -b 1,3)

LLVM_CXX_FLAGS += -DLLVM_VERSION=$(LLVM_VERSION_TIMES_10)

# All WITH_* flags are either empty or not-empty. They do not behave
# like true/false values in most languages.  To turn one off, either
# edit this file, add "WITH_FOO=" (no assigned value) to the make
# line, or define an environment variable WITH_FOO that has an empty
# value.
WITH_X86 ?= $(findstring x86, $(LLVM_COMPONENTS))
WITH_ARM ?= $(findstring arm, $(LLVM_COMPONENTS))
WITH_HEXAGON ?= $(findstring hexagon, $(LLVM_COMPONENTS))
WITH_MIPS ?= $(findstring mips, $(LLVM_COMPONENTS))
WITH_AARCH64 ?= $(findstring aarch64, $(LLVM_COMPONENTS))
WITH_POWERPC ?= $(findstring powerpc, $(LLVM_COMPONENTS))
WITH_PTX ?= $(findstring nvptx, $(LLVM_COMPONENTS))
# AMDGPU target is WIP
WITH_AMDGPU ?= $(findstring amdgpu, $(LLVM_COMPONENTS))
WITH_WEBASSEMBLY ?= $(findstring webassembly, $(LLVM_COMPONENTS))
<<<<<<< HEAD

=======
>>>>>>> dfa72053
WITH_OPENCL ?= not-empty
WITH_METAL ?= not-empty
WITH_OPENGL ?= not-empty
WITH_D3D12 ?= not-empty
ifeq ($(OS), Windows_NT)
    WITH_INTROSPECTION ?=
else
    WITH_INTROSPECTION ?= not-empty
endif
WITH_EXCEPTIONS ?=
WITH_LLVM_INSIDE_SHARED_LIBHALIDE ?= not-empty

# If HL_TARGET or HL_JIT_TARGET aren't set, use host
HL_TARGET ?= host
HL_JIT_TARGET ?= host

X86_CXX_FLAGS=$(if $(WITH_X86), -DWITH_X86=1, )
X86_LLVM_CONFIG_LIB=$(if $(WITH_X86), x86, )

ARM_CXX_FLAGS=$(if $(WITH_ARM), -DWITH_ARM=1, )
ARM_LLVM_CONFIG_LIB=$(if $(WITH_ARM), arm, )

MIPS_CXX_FLAGS=$(if $(WITH_MIPS), -DWITH_MIPS=1, )
MIPS_LLVM_CONFIG_LIB=$(if $(WITH_MIPS), mips, )

POWERPC_CXX_FLAGS=$(if $(WITH_POWERPC), -DWITH_POWERPC=1, )
POWERPC_LLVM_CONFIG_LIB=$(if $(WITH_POWERPC), powerpc, )

WEBASSEMBLY_CXX_FLAGS=$(if $(WITH_WEBASSEMBLY), -DWITH_WEBASSEMBLY=1, )
WEBASSEMBLY_LLVM_CONFIG_LIB=$(if $(WITH_WEBASSEMBLY), webassembly, )

PTX_CXX_FLAGS=$(if $(WITH_PTX), -DWITH_PTX=1, )
PTX_LLVM_CONFIG_LIB=$(if $(WITH_PTX), nvptx, )
PTX_DEVICE_INITIAL_MODULES=$(if $(WITH_PTX), libdevice.compute_20.10.bc libdevice.compute_30.10.bc libdevice.compute_35.10.bc, )

AMDGPU_CXX_FLAGS=$(if $(WITH_AMDGPU), -DWITH_AMDGPU=1, )
AMDGPU_LLVM_CONFIG_LIB=$(if $(WITH_AMDGPU), amdgpu, )
# TODO add bitcode files

OPENCL_CXX_FLAGS=$(if $(WITH_OPENCL), -DWITH_OPENCL=1, )
OPENCL_LLVM_CONFIG_LIB=$(if $(WITH_OPENCL), , )

METAL_CXX_FLAGS=$(if $(WITH_METAL), -DWITH_METAL=1, )
METAL_LLVM_CONFIG_LIB=$(if $(WITH_METAL), , )

OPENGL_CXX_FLAGS=$(if $(WITH_OPENGL), -DWITH_OPENGL=1, )

D3D12_CXX_FLAGS=$(if $(WITH_D3D12), -DWITH_D3D12=1, )
D3D12_LLVM_CONFIG_LIB=$(if $(WITH_D3D12), , )

AARCH64_CXX_FLAGS=$(if $(WITH_AARCH64), -DWITH_AARCH64=1, )
AARCH64_LLVM_CONFIG_LIB=$(if $(WITH_AARCH64), aarch64, )

INTROSPECTION_CXX_FLAGS=$(if $(WITH_INTROSPECTION), -DWITH_INTROSPECTION, )
EXCEPTIONS_CXX_FLAGS=$(if $(WITH_EXCEPTIONS), -DWITH_EXCEPTIONS, )

HEXAGON_CXX_FLAGS=$(if $(WITH_HEXAGON), -DWITH_HEXAGON=1, )
HEXAGON_LLVM_CONFIG_LIB=$(if $(WITH_HEXAGON), hexagon, )

LLVM_HAS_NO_RTTI = $(findstring -fno-rtti, $(LLVM_CXX_FLAGS))
WITH_RTTI ?= $(if $(LLVM_HAS_NO_RTTI),, not-empty)
RTTI_CXX_FLAGS=$(if $(WITH_RTTI), , -fno-rtti )

CXX_VERSION = $(shell $(CXX) --version | head -n1)
CXX_WARNING_FLAGS = -Wall -Werror -Wno-unused-function -Wcast-qual -Wignored-qualifiers -Wno-comment -Wsign-compare -Wno-unknown-warning-option -Wno-psabi
ifneq (,$(findstring g++,$(CXX_VERSION)))
GCC_MAJOR_VERSION := $(shell $(CXX) -dumpfullversion -dumpversion | cut -f1 -d.)
GCC_MINOR_VERSION := $(shell $(CXX) -dumpfullversion -dumpversion | cut -f2 -d.)
ifeq (1,$(shell expr $(GCC_MAJOR_VERSION) \> 5 \| $(GCC_MAJOR_VERSION) = 5 \& $(GCC_MINOR_VERSION) \>= 1))
CXX_WARNING_FLAGS += -Wsuggest-override
endif
endif
CXX_FLAGS = $(CXX_WARNING_FLAGS) $(RTTI_CXX_FLAGS) -Woverloaded-virtual $(FPIC) $(OPTIMIZE) -fno-omit-frame-pointer -DCOMPILING_HALIDE

CXX_FLAGS += $(LLVM_CXX_FLAGS)
CXX_FLAGS += $(PTX_CXX_FLAGS)
CXX_FLAGS += $(ARM_CXX_FLAGS)
CXX_FLAGS += $(HEXAGON_CXX_FLAGS)
CXX_FLAGS += $(AARCH64_CXX_FLAGS)
CXX_FLAGS += $(X86_CXX_FLAGS)
CXX_FLAGS += $(OPENCL_CXX_FLAGS)
CXX_FLAGS += $(METAL_CXX_FLAGS)
CXX_FLAGS += $(OPENGL_CXX_FLAGS)
CXX_FLAGS += $(D3D12_CXX_FLAGS)
CXX_FLAGS += $(MIPS_CXX_FLAGS)
CXX_FLAGS += $(POWERPC_CXX_FLAGS)
CXX_FLAGS += $(WEBASSEMBLY_CXX_FLAGS)
CXX_FLAGS += $(INTROSPECTION_CXX_FLAGS)
CXX_FLAGS += $(EXCEPTIONS_CXX_FLAGS)
CXX_FLAGS += $(AMDGPU_CXX_FLAGS)

# This is required on some hosts like powerpc64le-linux-gnu because we may build
# everything with -fno-exceptions.  Without -funwind-tables, libHalide.so fails
# to propagate exceptions and causes a test failure.
CXX_FLAGS += -funwind-tables

print-%:
	@echo '$*=$($*)'

LLVM_STATIC_LIBS = -L $(LLVM_LIBDIR) $(shell $(LLVM_CONFIG) --link-static --libfiles bitwriter bitreader linker ipo mcjit $(X86_LLVM_CONFIG_LIB) $(ARM_LLVM_CONFIG_LIB) $(OPENCL_LLVM_CONFIG_LIB) $(METAL_LLVM_CONFIG_LIB) $(PTX_LLVM_CONFIG_LIB) $(AARCH64_LLVM_CONFIG_LIB) $(MIPS_LLVM_CONFIG_LIB) $(POWERPC_LLVM_CONFIG_LIB) $(HEXAGON_LLVM_CONFIG_LIB) $(AMDGPU_LLVM_CONFIG_LIB) $(WEBASSEMBLY_LLVM_CONFIG_LIB))

# Add a rpath to the llvm used for linking, in case multiple llvms are
# installed. Bakes a path on the build system into the .so, so don't
# use this config for distributions.
LLVM_SHARED_LIBS = -Wl,-rpath=$(LLVM_LIBDIR) -L $(LLVM_LIBDIR) -lLLVM

LLVM_LIBS_FOR_SHARED_LIBHALIDE=$(if $(WITH_LLVM_INSIDE_SHARED_LIBHALIDE),$(LLVM_STATIC_LIBS),$(LLVM_SHARED_LIBS))

TUTORIAL_CXX_FLAGS ?= -std=c++11 -g -fno-omit-frame-pointer $(RTTI_CXX_FLAGS) -I $(ROOT_DIR)/tools $(SANITIZER_FLAGS)
# The tutorials contain example code with warnings that we don't want
# to be flagged as errors, so the test flags are the tutorial flags
# plus our warning flags.
# Also allow tests, via conditional compilation, to use the entire
# capability of the CPU being compiled on via -march=native. This
# presumes tests are run on the smae machine they are compiled on.
TEST_CXX_FLAGS ?= $(TUTORIAL_CXX_FLAGS) $(CXX_WARNING_FLAGS) -march=native
TEST_LD_FLAGS = -L$(BIN_DIR) -lHalide $(COMMON_LD_FLAGS)

# gcc 4.8 fires a bogus warning on old versions of png.h
ifneq (,$(findstring g++,$(CXX_VERSION)))
ifneq (,$(findstring 4.8,$(CXX_VERSION)))
TEST_CXX_FLAGS += -Wno-literal-suffix
endif
endif

ifeq ($(UNAME), Linux)
TEST_LD_FLAGS += -rdynamic -Wl,--rpath=$(CURDIR)/$(BIN_DIR)
endif

ifeq ($(WITH_LLVM_INSIDE_SHARED_LIBHALIDE), )
TEST_LD_FLAGS += -Wl,--rpath=$(LLVM_LIBDIR)
endif

ifneq ($(WITH_PTX), )
ifneq (,$(findstring ptx,$(HL_TARGET)))
TEST_CUDA = 1
endif
ifneq (,$(findstring cuda,$(HL_TARGET)))
TEST_CUDA = 1
endif
endif

ifneq ($(WITH_OPENCL), )
ifneq (,$(findstring opencl,$(HL_TARGET)))
TEST_OPENCL = 1
endif
endif

ifneq ($(WITH_METAL), )
ifneq (,$(findstring metal,$(HL_TARGET)))
TEST_METAL = 1
endif
endif

ifeq ($(UNAME), Linux)
ifneq ($(TEST_CUDA), )
CUDA_LD_FLAGS ?= -L/usr/lib/nvidia-current -lcuda
endif
ifneq ($(TEST_OPENCL), )
OPENCL_LD_FLAGS ?= -lOpenCL
endif
OPENGL_LD_FLAGS ?= -lGL
HOST_OS=linux
endif

ifeq ($(UNAME), Darwin)
# Someone with an osx box with cuda installed please fix the line below
ifneq ($(TEST_CUDA), )
CUDA_LD_FLAGS ?= -L/usr/local/cuda/lib -lcuda
endif
ifneq ($(TEST_OPENCL), )
OPENCL_LD_FLAGS ?= -framework OpenCL
endif
ifneq ($(TEST_METAL), )
METAL_LD_FLAGS ?= -framework Metal -framework Foundation
endif
OPENGL_LD_FLAGS ?= -framework OpenGL
HOST_OS=os_x
endif

ifneq ($(TEST_OPENCL), )
TEST_CXX_FLAGS += -DTEST_OPENCL
endif

ifneq ($(TEST_METAL), )
TEST_CXX_FLAGS += -DTEST_METAL
endif

ifneq ($(TEST_CUDA), )
TEST_CXX_FLAGS += -DTEST_CUDA
endif

# Compiling the tutorials requires libpng
LIBPNG_LIBS_DEFAULT = $(shell libpng-config --ldflags)
LIBPNG_CXX_FLAGS ?= $(shell libpng-config --cflags)
# Workaround for libpng-config pointing to 64-bit versions on linux even when we're building for 32-bit
ifneq (,$(findstring -m32,$(CXX)))
ifneq (,$(findstring x86_64,$(LIBPNG_LIBS_DEFAULT)))
LIBPNG_LIBS ?= -lpng
endif
endif
LIBPNG_LIBS ?= $(LIBPNG_LIBS_DEFAULT)

# Workaround brew Cellar path for libpng-config output.
LIBJPEG_LINKER_PATH ?= $(shell echo $(LIBPNG_LIBS_DEFAULT) | sed -e'/-L.*[/][Cc]ellar[/]libpng/!d;s=\(.*\)/[Cc]ellar/libpng/.*=\1/lib=')
LIBJPEG_LIBS ?= $(LIBJPEG_LINKER_PATH) -ljpeg

# There's no libjpeg-config, unfortunately. We should look for
# jpeglib.h one directory level up from png.h . Also handle
# Mac OS brew installs where libpng-config returns paths
# into the PNG cellar.
LIBPNG_INCLUDE_DIRS = $(filter -I%,$(LIBPNG_CXX_FLAGS))
LIBJPEG_CXX_FLAGS ?= $(shell echo $(LIBPNG_INCLUDE_DIRS) | sed -e'/[Cc]ellar[/]libpng/!s=\(.*\)=\1/..=;s=\(.*\)/[Cc]ellar/libpng/.*=\1/include=')

IMAGE_IO_LIBS = $(LIBPNG_LIBS) $(LIBJPEG_LIBS)
IMAGE_IO_CXX_FLAGS = $(LIBPNG_CXX_FLAGS) $(LIBJPEG_CXX_FLAGS)

# We're building into the current directory $(CURDIR). Find the Halide
# repo root directory (the location of the makefile)
THIS_MAKEFILE = $(realpath $(filter %Makefile, $(MAKEFILE_LIST)))
ROOT_DIR = $(strip $(shell dirname $(THIS_MAKEFILE)))
SRC_DIR  = $(ROOT_DIR)/src

# Allow the user to specify PYBIND11_PATH as a relative path,
# but canonicalize it to an absolute path since the sub-makefile
# we call may have a different working dir.
ifdef PYBIND11_PATH
	REAL_PYBIND11_PATH = $(realpath $(PYBIND11_PATH))
else
	REAL_PYBIND11_PATH = /PYBIND11_PATH/is/undefined
endif

TARGET=$(if $(HL_TARGET),$(HL_TARGET),host)

# The following directories are all relative to the output directory (i.e. $(CURDIR), not $(SRC_DIR))
LIB_DIR     = lib
BIN_DIR     = bin
DISTRIB_DIR = distrib
INCLUDE_DIR = include
DOC_DIR     = doc
BUILD_DIR   = $(BIN_DIR)/build
FILTERS_DIR = $(BIN_DIR)/$(TARGET)/build
TMP_DIR     = $(BUILD_DIR)/tmp
HEXAGON_RUNTIME_LIBS_DIR = src/runtime/hexagon_remote/bin
HEXAGON_RUNTIME_LIBS = \
  $(HEXAGON_RUNTIME_LIBS_DIR)/arm-32-android/libhalide_hexagon_host.so \
  $(HEXAGON_RUNTIME_LIBS_DIR)/arm-64-android/libhalide_hexagon_host.so \
  $(HEXAGON_RUNTIME_LIBS_DIR)/host/libhalide_hexagon_host.so \
  $(HEXAGON_RUNTIME_LIBS_DIR)/v60/hexagon_sim_remote \
  $(HEXAGON_RUNTIME_LIBS_DIR)/v60/libhalide_hexagon_remote_skel.so \
  $(HEXAGON_RUNTIME_LIBS_DIR)/v60/signed_by_debug/libhalide_hexagon_remote_skel.so

SOURCE_FILES = \
  AddImageChecks.cpp \
  AddParameterChecks.cpp \
  AlignLoads.cpp \
  AllocationBoundsInference.cpp \
  ApplySplit.cpp \
  Argument.cpp \
  AssociativeOpsTable.cpp \
  Associativity.cpp \
  AsyncProducers.cpp \
  AutoSchedule.cpp \
  AutoScheduleUtils.cpp \
  BoundaryConditions.cpp \
  Bounds.cpp \
  BoundsInference.cpp \
  BoundSmallAllocations.cpp \
  Buffer.cpp \
  Closure.cpp \
  CodeGen_ARM.cpp \
  CodeGen_C.cpp \
  CodeGen_GPU_Dev.cpp \
  CodeGen_GPU_Host.cpp \
  CodeGen_Hexagon.cpp \
  CodeGen_Internal.cpp \
  CodeGen_LLVM.cpp \
  CodeGen_MIPS.cpp \
  CodeGen_D3D12Compute_Dev.cpp \
  CodeGen_OpenCL_Dev.cpp \
  CodeGen_Metal_Dev.cpp \
  CodeGen_OpenGL_Dev.cpp \
  CodeGen_OpenGLCompute_Dev.cpp \
  CodeGen_Posix.cpp \
  CodeGen_PowerPC.cpp \
  CodeGen_PTX_Dev.cpp \
  CodeGen_WebAssembly.cpp \
  CodeGen_X86.cpp \
  CPlusPlusMangle.cpp \
  CSE.cpp \
  CanonicalizeGPUVars.cpp \
  Debug.cpp \
  DebugArguments.cpp \
  DebugToFile.cpp \
  Definition.cpp \
  Deinterleave.cpp \
  DeviceArgument.cpp \
  DeviceInterface.cpp \
  Dimension.cpp \
  EarlyFree.cpp \
  Elf.cpp \
  EliminateBoolVectors.cpp \
  Error.cpp \
  FastIntegerDivide.cpp \
  FindCalls.cpp \
  Float16.cpp \
  Func.cpp \
  Function.cpp \
  FuseGPUThreadLoops.cpp \
  FuzzFloatStores.cpp \
  Generator.cpp \
  HexagonOffload.cpp \
  HexagonOptimize.cpp \
  ImageParam.cpp \
  InferArguments.cpp \
  InjectHostDevBufferCopies.cpp \
  InjectOpenGLIntrinsics.cpp \
  Inline.cpp \
  InlineReductions.cpp \
  IntegerDivisionTable.cpp \
  Interval.cpp \
  Introspection.cpp \
  IR.cpp \
  IREquality.cpp \
  IRMatch.cpp \
  IRMutator.cpp \
  IROperator.cpp \
  IRPrinter.cpp \
  IRVisitor.cpp \
  JITModule.cpp \
  Lerp.cpp \
  LICM.cpp \
  LLVM_Output.cpp \
  LLVM_Runtime_Linker.cpp \
  LoopCarry.cpp \
  Lower.cpp \
  LowerWarpShuffles.cpp \
  MatlabWrapper.cpp \
  Memoization.cpp \
  Module.cpp \
  ModulusRemainder.cpp \
  Monotonic.cpp \
  ObjectInstanceRegistry.cpp \
  OutputImageParam.cpp \
  ParallelRVar.cpp \
  ParamMap.cpp \
  Parameter.cpp \
  PartitionLoops.cpp \
  Pipeline.cpp \
  Prefetch.cpp \
  PrintLoopNest.cpp \
  Profiling.cpp \
  PurifyIndexMath.cpp \
  PythonExtensionGen.cpp \
  Qualify.cpp \
  Random.cpp \
  RDom.cpp \
  RealizationOrder.cpp \
  Reduction.cpp \
  RegionCosts.cpp \
  RemoveDeadAllocations.cpp \
  RemoveExternLoops.cpp \
  RemoveTrivialForLoops.cpp \
  RemoveUndef.cpp \
  Schedule.cpp \
  ScheduleFunctions.cpp \
  SelectGPUAPI.cpp \
  Simplify.cpp \
  Simplify_Add.cpp \
  Simplify_And.cpp \
  Simplify_Call.cpp \
  Simplify_Cast.cpp \
  Simplify_Div.cpp \
  Simplify_EQ.cpp \
  Simplify_Exprs.cpp \
  Simplify_LT.cpp \
  Simplify_Let.cpp \
  Simplify_Max.cpp \
  Simplify_Min.cpp \
  Simplify_Mod.cpp \
  Simplify_Mul.cpp \
  Simplify_Not.cpp \
  Simplify_Or.cpp \
  Simplify_Select.cpp \
  Simplify_Shuffle.cpp \
  Simplify_Stmts.cpp \
  Simplify_Sub.cpp \
  SimplifySpecializations.cpp \
  SkipStages.cpp \
  SlidingWindow.cpp \
  Solve.cpp \
  SplitTuples.cpp \
  StmtToHtml.cpp \
  StorageFlattening.cpp \
  StorageFolding.cpp \
  StrictifyFloat.cpp \
  Substitute.cpp \
  Target.cpp \
  Tracing.cpp \
  TrimNoOps.cpp \
  Tuple.cpp \
  Type.cpp \
  UnifyDuplicateLets.cpp \
  UniquifyVariableNames.cpp \
  UnpackBuffers.cpp \
  UnrollLoops.cpp \
  UnsafePromises.cpp \
  Util.cpp \
  Var.cpp \
  VaryingAttributes.cpp \
  VectorizeLoops.cpp \
  WrapCalls.cpp \
  WrapExternStages.cpp

# The externally-visible header files that go into making Halide.h. Don't include anything here that includes llvm headers.
HEADER_FILES = \
  AddImageChecks.h \
  AddParameterChecks.h \
  AlignLoads.h \
  AllocationBoundsInference.h \
  ApplySplit.h \
  Argument.h \
  AssociativeOpsTable.h \
  Associativity.h \
  AsyncProducers.h \
  AutoSchedule.h \
  AutoScheduleUtils.h \
  BoundaryConditions.h \
  Bounds.h \
  BoundsInference.h \
  BoundSmallAllocations.h \
  Buffer.h \
  Closure.h \
  CodeGen_ARM.h \
  CodeGen_C.h \
  CodeGen_GPU_Dev.h \
  CodeGen_GPU_Host.h \
  CodeGen_Internal.h \
  CodeGen_LLVM.h \
  CodeGen_MIPS.h \
  CodeGen_D3D12Compute_Dev.h \
  CodeGen_OpenCL_Dev.h \
  CodeGen_Metal_Dev.h \
  CodeGen_OpenGL_Dev.h \
  CodeGen_OpenGLCompute_Dev.h \
  CodeGen_Posix.h \
  CodeGen_PowerPC.h \
  CodeGen_PTX_Dev.h \
  CodeGen_WebAssembly.h \
  CodeGen_X86.h \
  ConciseCasts.h \
  CPlusPlusMangle.h \
  CSE.h \
  CanonicalizeGPUVars.h \
  Debug.h \
  DebugArguments.h \
  DebugToFile.h \
  Definition.h \
  Deinterleave.h \
  DeviceArgument.h \
  DeviceInterface.h \
  Dimension.h \
  EarlyFree.h \
  Elf.h \
  EliminateBoolVectors.h \
  Error.h \
  Expr.h \
  ExprUsesVar.h \
  Extern.h \
  FastIntegerDivide.h \
  FindCalls.h \
  Float16.h \
  Func.h \
  Function.h \
  FunctionPtr.h \
  FuseGPUThreadLoops.h \
  FuzzFloatStores.h \
  Generator.h \
  HexagonOffload.h \
  HexagonOptimize.h \
  runtime/HalideRuntime.h \
  runtime/HalideBuffer.h \
  ImageParam.h \
  InferArguments.h \
  InjectHostDevBufferCopies.h \
  InjectOpenGLIntrinsics.h \
  Inline.h \
  InlineReductions.h \
  IntegerDivisionTable.h \
  Interval.h \
  Introspection.h \
  IntrusivePtr.h \
  IREquality.h \
  IR.h \
  IRMatch.h \
  IRMutator.h \
  IROperator.h \
  IRPrinter.h \
  IRVisitor.h \
  JITModule.h \
  Lambda.h \
  Lerp.h \
  LICM.h \
  LLVM_Output.h \
  LLVM_Runtime_Linker.h \
  LoopCarry.h \
  Lower.h \
  LowerWarpShuffles.h \
  MainPage.h \
  MatlabWrapper.h \
  Memoization.h \
  Module.h \
  ModulusRemainder.h \
  Monotonic.h \
  ObjectInstanceRegistry.h \
  Outputs.h \
  OutputImageParam.h \
  ParallelRVar.h \
  Param.h \
  ParamMap.h \
  Parameter.h \
  PartitionLoops.h \
  Pipeline.h \
  Prefetch.h \
  Profiling.h \
  PurifyIndexMath.h \
  PythonExtensionGen.h \
  Qualify.h \
  Random.h \
  RealizationOrder.h \
  RDom.h \
  Reduction.h \
  RegionCosts.h \
  RemoveDeadAllocations.h \
  RemoveExternLoops.h \
  RemoveTrivialForLoops.h \
  RemoveUndef.h \
  Schedule.h \
  ScheduleFunctions.h \
  Scope.h \
  SelectGPUAPI.h \
  Simplify.h \
  SimplifySpecializations.h \
  SkipStages.h \
  SlidingWindow.h \
  Solve.h \
  SplitTuples.h \
  StmtToHtml.h \
  StorageFlattening.h \
  StorageFolding.h \
  StrictifyFloat.h \
  Substitute.h \
  Target.h \
  ThreadPool.h \
  Tracing.h \
  TrimNoOps.h \
  Tuple.h \
  Type.h \
  UnifyDuplicateLets.h \
  UniquifyVariableNames.h \
  UnpackBuffers.h \
  UnrollLoops.h \
  UnsafePromises.h \
  Util.h \
  Var.h \
  VaryingAttributes.h \
  VectorizeLoops.h \
  WrapCalls.h \
  WrapExternStages.h

OBJECTS = $(SOURCE_FILES:%.cpp=$(BUILD_DIR)/%.o)
HEADERS = $(HEADER_FILES:%.h=$(SRC_DIR)/%.h)

RUNTIME_CPP_COMPONENTS = \
  aarch64_cpu_features \
  alignment_128 \
  alignment_32 \
  alignment_64 \
  android_clock \
  android_host_cpu_count \
  android_io \
  android_opengl_context \
  android_tempfile \
  arm_cpu_features \
  buffer_t \
  cache \
  can_use_target \
  cuda \
  d3d12compute \
  destructors \
  device_interface \
  errors \
  fake_thread_pool \
  float16_t \
  gpu_device_selection \
  hexagon_cache_allocator \
  hexagon_cpu_features \
  hexagon_dma_pool \
  hexagon_dma \
  hexagon_host \
  ios_io \
  linux_clock \
  linux_host_cpu_count \
  linux_opengl_context \
  linux_yield \
  matlab \
  metadata \
  metal \
  metal_objc_arm \
  metal_objc_x86 \
  mingw_math \
  mips_cpu_features \
  module_aot_ref_count \
  module_jit_ref_count \
  msan \
  msan_stubs \
  old_buffer_t \
  opencl \
  opengl \
  openglcompute \
  osx_clock \
  osx_get_symbol \
  osx_host_cpu_count \
  osx_opengl_context \
  osx_yield \
  posix_abort \
  posix_allocator \
  posix_clock \
  posix_error_handler \
  posix_get_symbol \
  posix_io \
  posix_print \
  posix_tempfile \
  posix_threads \
  posix_threads_tsan \
  powerpc_cpu_features \
  prefetch \
  profiler \
  profiler_inlined \
  pseudostack \
  qurt_allocator \
  qurt_hvx \
  qurt_hvx_vtcm \
  qurt_init_fini \
  qurt_threads \
  qurt_threads_tsan \
  qurt_yield \
  runtime_api \
  ssp \
  to_string \
  tracing \
  windows_abort \
  windows_clock \
  windows_cuda \
  windows_get_symbol \
  windows_io \
  windows_opencl \
  windows_profiler \
  windows_tempfile \
  windows_threads \
  windows_threads_tsan \
  windows_yield \
  write_debug_image \
  x86_cpu_features \

RUNTIME_LL_COMPONENTS = \
  aarch64 \
  arm \
  arm_no_neon \
  d3d12_abi_patch_64 \
  hvx_64 \
  hvx_128 \
  mips \
  posix_math \
  powerpc \
  ptx_dev \
  win32_math \
  x86 \
  x86_avx \
  x86_avx2 \
  x86_sse41

RUNTIME_EXPORTED_INCLUDES = $(INCLUDE_DIR)/HalideRuntime.h \
                            $(INCLUDE_DIR)/HalideRuntimeD3D12Compute.h \
                            $(INCLUDE_DIR)/HalideRuntimeCuda.h \
                            $(INCLUDE_DIR)/HalideRuntimeHexagonDma.h \
                            $(INCLUDE_DIR)/HalideRuntimeHexagonHost.h \
                            $(INCLUDE_DIR)/HalideRuntimeOpenCL.h \
                            $(INCLUDE_DIR)/HalideRuntimeOpenGL.h \
                            $(INCLUDE_DIR)/HalideRuntimeOpenGLCompute.h \
                            $(INCLUDE_DIR)/HalideRuntimeMetal.h	\
                            $(INCLUDE_DIR)/HalideRuntimeQurt.h \
                            $(INCLUDE_DIR)/HalideBuffer.h

INITIAL_MODULES = $(RUNTIME_CPP_COMPONENTS:%=$(BUILD_DIR)/initmod.%_32.o) \
                  $(RUNTIME_CPP_COMPONENTS:%=$(BUILD_DIR)/initmod.%_64.o) \
                  $(RUNTIME_CPP_COMPONENTS:%=$(BUILD_DIR)/initmod.%_32_debug.o) \
                  $(RUNTIME_CPP_COMPONENTS:%=$(BUILD_DIR)/initmod.%_64_debug.o) \
                  $(RUNTIME_EXPORTED_INCLUDES:$(INCLUDE_DIR)/%.h=$(BUILD_DIR)/initmod.%_h.o) \
                  $(BUILD_DIR)/initmod.inlined_c.o \
                  $(RUNTIME_LL_COMPONENTS:%=$(BUILD_DIR)/initmod.%_ll.o) \
                  $(PTX_DEVICE_INITIAL_MODULES:libdevice.%.bc=$(BUILD_DIR)/initmod_ptx.%_ll.o)

# Add the Hexagon simulator to the rpath on Linux. (Not supported elsewhere, so no else cases.)
ifeq ($(UNAME), Linux)
ifneq (,$(WITH_HEXAGON))
ifneq (,$(HL_HEXAGON_TOOLS))
TEST_LD_FLAGS += -Wl,--rpath=$(ROOT_DIR)/src/runtime/hexagon_remote/bin/host
TEST_LD_FLAGS += -Wl,--rpath=$(HL_HEXAGON_TOOLS)/lib/iss
endif
endif
endif

.PHONY: all
all: $(LIB_DIR)/libHalide.a $(BIN_DIR)/libHalide.$(SHARED_EXT) $(INCLUDE_DIR)/Halide.h $(RUNTIME_EXPORTED_INCLUDES) test_internal

$(BUILD_DIR)/llvm_objects/list: $(OBJECTS) $(INITIAL_MODULES)
	# Determine the relevant object files from llvm with a dummy
	# compilation. Passing -t to the linker gets it to list which
	# object files in which archives it uses to resolve
	# symbols. We only care about the libLLVM ones.
	@mkdir -p $(@D)
	$(CXX) -o /dev/null -shared $(OBJECTS) $(INITIAL_MODULES) -Wl,-t $(LLVM_STATIC_LIBS) $(LLVM_SYSTEM_LIBS) $(COMMON_LD_FLAGS) 2>&1| egrep "libLLVM" > $(BUILD_DIR)/llvm_objects/list.new
	# if the list has changed since the previous build, or there
	# is no list from a previous build, then delete any old object
	# files and re-extract the required object files
	cd $(BUILD_DIR)/llvm_objects; \
	if cmp -s list.new list; \
	then \
	echo "No changes in LLVM deps"; \
	touch list; \
	else \
	rm -f llvm_*.o*; \
	cat list.new | sed = | sed "N;s/[()]/ /g;s/\n /\n/;s/\([0-9]*\)\n\([^ ]*\) \([^ ]*\)/ar x \2 \3; mv \3 llvm_\1_\3/" | bash -; \
	mv list.new list; \
	fi

$(LIB_DIR)/libHalide.a: $(OBJECTS) $(INITIAL_MODULES) $(BUILD_DIR)/llvm_objects/list
	# Archive together all the halide and llvm object files
	@mkdir -p $(@D)
	@rm -f $(LIB_DIR)/libHalide.a
	# ar breaks on MinGW with all objects at the same time.
	echo $(OBJECTS) $(INITIAL_MODULES) $(BUILD_DIR)/llvm_objects/llvm_*.o* | xargs -n200 ar q $(LIB_DIR)/libHalide.a
	ranlib $(LIB_DIR)/libHalide.a

$(BIN_DIR)/libHalide.$(SHARED_EXT): $(OBJECTS) $(INITIAL_MODULES)
	@mkdir -p $(@D)
	$(CXX) -shared $(OBJECTS) $(INITIAL_MODULES) $(LLVM_LIBS_FOR_SHARED_LIBHALIDE) $(LLVM_SYSTEM_LIBS) $(COMMON_LD_FLAGS) $(INSTALL_NAME_TOOL_LD_FLAGS) -o $(BIN_DIR)/libHalide.$(SHARED_EXT)
ifeq ($(UNAME), Darwin)
	install_name_tool -id $(CURDIR)/$(BIN_DIR)/libHalide.$(SHARED_EXT) $(BIN_DIR)/libHalide.$(SHARED_EXT)
endif

$(INCLUDE_DIR)/Halide.h: $(SRC_DIR)/../LICENSE.txt $(HEADERS) $(BIN_DIR)/build_halide_h
	@mkdir -p $(@D)
	$(BIN_DIR)/build_halide_h $(SRC_DIR)/../LICENSE.txt $(HEADERS) > $(INCLUDE_DIR)/Halide.h
	# Also generate a precompiled version in the same folder so that anything compiled with a compatible set of flags can use it
	@mkdir -p $(INCLUDE_DIR)/Halide.h.gch
	$(CXX) -std=c++11 $(TEST_CXX_FLAGS) -I$(ROOT_DIR) $(OPTIMIZE) -x c++-header $(INCLUDE_DIR)/Halide.h -o $(INCLUDE_DIR)/Halide.h.gch/Halide.default.gch
	$(CXX) -std=c++11 $(TEST_CXX_FLAGS) -I$(ROOT_DIR) $(OPTIMIZE_FOR_BUILD_TIME) -x c++-header $(INCLUDE_DIR)/Halide.h -o $(INCLUDE_DIR)/Halide.h.gch/Halide.test.gch

$(INCLUDE_DIR)/HalideRuntime%: $(SRC_DIR)/runtime/HalideRuntime%
	echo Copying $<
	@mkdir -p $(@D)
	cp $< $(INCLUDE_DIR)/

$(INCLUDE_DIR)/HalideBuffer.h: $(SRC_DIR)/runtime/HalideBuffer.h
	echo Copying $<
	@mkdir -p $(@D)
	cp $< $(INCLUDE_DIR)/

$(BIN_DIR)/build_halide_h: $(ROOT_DIR)/tools/build_halide_h.cpp
	@-mkdir -p $(@D)
	$(CXX) -std=c++11 $< -o $@

-include $(OBJECTS:.o=.d)
-include $(INITIAL_MODULES:.o=.d)

# Compile generic 32- or 64-bit code
# (The 'nacl' is a red herring. This is just a generic 32-bit little-endian target.)
RUNTIME_TRIPLE_32 = "le32-unknown-nacl-unknown"
RUNTIME_TRIPLE_64 = "le64-unknown-unknown-unknown"

# win32 is tied to x86 due to the use of the __stdcall calling convention
RUNTIME_TRIPLE_WIN_32 = "i386-unknown-unknown-unknown"

# -std=gnu++98 is deliberate; we do NOT want c++11 here,
# as we don't want static locals to get thread synchronization stuff.
RUNTIME_CXX_FLAGS = -O3 -fno-vectorize -ffreestanding -fno-blocks -fno-exceptions -fno-unwind-tables -fpic -std=gnu++98
$(BUILD_DIR)/initmod.%_64.ll: $(SRC_DIR)/runtime/%.cpp $(BUILD_DIR)/clang_ok
	@mkdir -p $(@D)
	$(CLANG) $(CXX_WARNING_FLAGS) $(RUNTIME_CXX_FLAGS) -m64 -target $(RUNTIME_TRIPLE_64) -DCOMPILING_HALIDE_RUNTIME -DBITS_64 -emit-llvm -S $(SRC_DIR)/runtime/$*.cpp -o $@ -MMD -MP -MF $(BUILD_DIR)/initmod.$*_64.d

$(BUILD_DIR)/initmod.windows_%_32.ll: $(SRC_DIR)/runtime/windows_%.cpp $(BUILD_DIR)/clang_ok
	@mkdir -p $(@D)
	$(CLANG) $(CXX_WARNING_FLAGS) $(RUNTIME_CXX_FLAGS) -m32 -target $(RUNTIME_TRIPLE_WIN_32) -DCOMPILING_HALIDE_RUNTIME -DBITS_32 -emit-llvm -S $(SRC_DIR)/runtime/windows_$*.cpp -o $@ -MMD -MP -MF $(BUILD_DIR)/initmod.windows_$*_32.d

$(BUILD_DIR)/initmod.%_32.ll: $(SRC_DIR)/runtime/%.cpp $(BUILD_DIR)/clang_ok
	@mkdir -p $(@D)
	$(CLANG) $(CXX_WARNING_FLAGS) $(RUNTIME_CXX_FLAGS) -m32 -target $(RUNTIME_TRIPLE_32) -DCOMPILING_HALIDE_RUNTIME -DBITS_32 -emit-llvm -S $(SRC_DIR)/runtime/$*.cpp -o $@ -MMD -MP -MF $(BUILD_DIR)/initmod.$*_32.d

$(BUILD_DIR)/initmod.%_64_debug.ll: $(SRC_DIR)/runtime/%.cpp $(BUILD_DIR)/clang_ok
	@mkdir -p $(@D)
	$(CLANG) $(CXX_WARNING_FLAGS) -g -DDEBUG_RUNTIME $(RUNTIME_CXX_FLAGS) -m64 -target  $(RUNTIME_TRIPLE_64) -DCOMPILING_HALIDE_RUNTIME -DBITS_64 -emit-llvm -S $(SRC_DIR)/runtime/$*.cpp -o $@ -MMD -MP -MF $(BUILD_DIR)/initmod.$*_64_debug.d

$(BUILD_DIR)/initmod.windows_%_32_debug.ll: $(SRC_DIR)/runtime/windows_%.cpp $(BUILD_DIR)/clang_ok
	@mkdir -p $(@D)
	$(CLANG) $(CXX_WARNING_FLAGS) -g -DDEBUG_RUNTIME $(RUNTIME_CXX_FLAGS) -m32 -target $(RUNTIME_TRIPLE_WIN_32) -DCOMPILING_HALIDE_RUNTIME -DBITS_32 -emit-llvm -S $(SRC_DIR)/runtime/windows_$*.cpp -o $@ -MMD -MP -MF $(BUILD_DIR)/initmod.windows_$*_32_debug.d

$(BUILD_DIR)/initmod.%_32_debug.ll: $(SRC_DIR)/runtime/%.cpp $(BUILD_DIR)/clang_ok
	@mkdir -p $(@D)
	$(CLANG) $(CXX_WARNING_FLAGS) -g -DDEBUG_RUNTIME -O3 $(RUNTIME_CXX_FLAGS) -m32 -target $(RUNTIME_TRIPLE_32) -DCOMPILING_HALIDE_RUNTIME -DBITS_32 -emit-llvm -S $(SRC_DIR)/runtime/$*.cpp -o $@ -MMD -MP -MF $(BUILD_DIR)/initmod.$*_32_debug.d

$(BUILD_DIR)/initmod.%_ll.ll: $(SRC_DIR)/runtime/%.ll
	@mkdir -p $(@D)
	cp $(SRC_DIR)/runtime/$*.ll $(BUILD_DIR)/initmod.$*_ll.ll

$(BUILD_DIR)/initmod.%.bc: $(BUILD_DIR)/initmod.%.ll $(BUILD_DIR)/llvm_ok
	$(LLVM_AS) $(BUILD_DIR)/initmod.$*.ll -o $(BUILD_DIR)/initmod.$*.bc

$(BUILD_DIR)/initmod.%.cpp: $(BIN_DIR)/binary2cpp $(BUILD_DIR)/initmod.%.bc
	./$(BIN_DIR)/binary2cpp halide_internal_initmod_$* < $(BUILD_DIR)/initmod.$*.bc > $@

$(BUILD_DIR)/initmod.%_h.cpp: $(BIN_DIR)/binary2cpp $(SRC_DIR)/runtime/%.h
	./$(BIN_DIR)/binary2cpp halide_internal_runtime_header_$*_h < $(SRC_DIR)/runtime/$*.h > $@

# Any c in the runtime that must be inlined needs to be copy-pasted into the output for the C backend.
$(BUILD_DIR)/initmod.inlined_c.cpp: $(BIN_DIR)/binary2cpp $(SRC_DIR)/runtime/buffer_t.cpp
	./$(BIN_DIR)/binary2cpp halide_internal_initmod_inlined_c < $(SRC_DIR)/runtime/buffer_t.cpp > $@

$(BUILD_DIR)/initmod_ptx.%_ll.cpp: $(BIN_DIR)/binary2cpp $(SRC_DIR)/runtime/nvidia_libdevice_bitcode/libdevice.%.bc
	./$(BIN_DIR)/binary2cpp halide_internal_initmod_ptx_$(basename $*)_ll < $(SRC_DIR)/runtime/nvidia_libdevice_bitcode/libdevice.$*.bc > $@

$(BIN_DIR)/binary2cpp: $(ROOT_DIR)/tools/binary2cpp.cpp
	@mkdir -p $(@D)
	$(CXX) $< -o $@

$(BUILD_DIR)/initmod_ptx.%_ll.o: $(BUILD_DIR)/initmod_ptx.%_ll.cpp
	$(CXX) -c $< -o $@ -MMD -MP -MF $(BUILD_DIR)/$*.d -MT $(BUILD_DIR)/$*.o

$(BUILD_DIR)/initmod.%.o: $(BUILD_DIR)/initmod.%.cpp
	$(CXX) -c $< -o $@ -MMD -MP -MF $(BUILD_DIR)/$*.d -MT $(BUILD_DIR)/$*.o

$(BUILD_DIR)/%.o: $(SRC_DIR)/%.cpp $(SRC_DIR)/%.h $(BUILD_DIR)/llvm_ok
	@mkdir -p $(@D)
	$(CXX) $(CXX_FLAGS) -c $< -o $@ -MMD -MP -MF $(BUILD_DIR)/$*.d -MT $(BUILD_DIR)/$*.o

$(BUILD_DIR)/Simplify_%.o: $(SRC_DIR)/Simplify_%.cpp $(SRC_DIR)/Simplify_Internal.h $(BUILD_DIR)/llvm_ok
	@mkdir -p $(@D)
	$(CXX) $(CXX_FLAGS) -c $< -o $@ -MMD -MP -MF $(BUILD_DIR)/Simplify_$*.d -MT $@

.PHONY: clean
clean:
	rm -rf $(LIB_DIR)
	rm -rf $(BIN_DIR)
	rm -rf $(BUILD_DIR)
	rm -rf $(TMP_DIR)
	rm -rf $(FILTERS_DIR)
	rm -rf $(INCLUDE_DIR)
	rm -rf $(DOC_DIR)
	rm -rf $(DISTRIB_DIR)
	rm -rf $(ROOT_DIR)/apps/*/bin

.SECONDARY:

CORRECTNESS_TESTS = $(shell ls $(ROOT_DIR)/test/correctness/*.cpp) $(shell ls $(ROOT_DIR)/test/correctness/*.c)
PERFORMANCE_TESTS = $(shell ls $(ROOT_DIR)/test/performance/*.cpp)
ERROR_TESTS = $(shell ls $(ROOT_DIR)/test/error/*.cpp)
WARNING_TESTS = $(shell ls $(ROOT_DIR)/test/warning/*.cpp)
OPENGL_TESTS := $(shell ls $(ROOT_DIR)/test/opengl/*.cpp)
GENERATOR_EXTERNAL_TESTS := $(shell ls $(ROOT_DIR)/test/generator/*test.cpp)
GENERATOR_EXTERNAL_TEST_GENERATOR := $(shell ls $(ROOT_DIR)/test/generator/*_generator.cpp)
TUTORIALS = $(filter-out %_generate.cpp, $(shell ls $(ROOT_DIR)/tutorial/*.cpp))
AUTO_SCHEDULE_TESTS = $(shell ls $(ROOT_DIR)/test/auto_schedule/*.cpp)

-include $(OPENGL_TESTS:$(ROOT_DIR)/test/opengl/%.cpp=$(BUILD_DIR)/test_opengl_%.d)

test_correctness: $(CORRECTNESS_TESTS:$(ROOT_DIR)/test/correctness/%.cpp=quiet_correctness_%) $(CORRECTNESS_TESTS:$(ROOT_DIR)/test/correctness/%.c=quiet_correctness_%)
test_performance: $(PERFORMANCE_TESTS:$(ROOT_DIR)/test/performance/%.cpp=performance_%)
test_error: $(ERROR_TESTS:$(ROOT_DIR)/test/error/%.cpp=error_%)
test_warning: $(WARNING_TESTS:$(ROOT_DIR)/test/warning/%.cpp=warning_%)
test_tutorial: $(TUTORIALS:$(ROOT_DIR)/tutorial/%.cpp=tutorial_%)
test_valgrind: $(CORRECTNESS_TESTS:$(ROOT_DIR)/test/correctness/%.cpp=valgrind_%)
test_avx512: $(CORRECTNESS_TESTS:$(ROOT_DIR)/test/correctness/%.cpp=avx512_%)
test_opengl: $(OPENGL_TESTS:$(ROOT_DIR)/test/opengl/%.cpp=opengl_%)
test_auto_schedule: $(AUTO_SCHEDULE_TESTS:$(ROOT_DIR)/test/auto_schedule/%.cpp=auto_schedule_%)

# There are three types of tests for generators:
# 1) Externally-written aot-based tests
# 1) Externally-written aot-based tests (compiled using C++ backend)
# 2) Externally-written JIT-based tests
GENERATOR_AOT_TESTS = $(GENERATOR_EXTERNAL_TESTS:$(ROOT_DIR)/test/generator/%_aottest.cpp=generator_aot_%)
GENERATOR_AOTCPP_TESTS = $(GENERATOR_EXTERNAL_TESTS:$(ROOT_DIR)/test/generator/%_aottest.cpp=generator_aotcpp_%)
GENERATOR_JIT_TESTS = $(GENERATOR_EXTERNAL_TESTS:$(ROOT_DIR)/test/generator/%_jittest.cpp=generator_jit_%)

# multitarget test doesn't make any sense for the CPP backend; just skip it.
GENERATOR_AOTCPP_TESTS := $(filter-out generator_aotcpp_multitarget,$(GENERATOR_AOTCPP_TESTS))

# Note that many of the AOT-CPP tests are broken right now;
# remove AOT-CPP tests that don't (yet) work for C++ backend
# (each tagged with the *known* blocking issue(s))

# https://github.com/halide/Halide/issues/2084 (only if opencl enabled)
GENERATOR_AOTCPP_TESTS := $(filter-out generator_aotcpp_acquire_release,$(GENERATOR_AOTCPP_TESTS))

# https://github.com/halide/Halide/issues/2084 (only if opencl enabled)
GENERATOR_AOTCPP_TESTS := $(filter-out generator_aotcpp_define_extern_opencl,$(GENERATOR_AOTCPP_TESTS))

# https://github.com/halide/Halide/issues/2084 (only if opencl enabled)
GENERATOR_AOTCPP_TESTS := $(filter-out generator_aotcpp_gpu_object_lifetime,$(GENERATOR_AOTCPP_TESTS))

# https://github.com/halide/Halide/issues/2084 (only if opencl enabled)
GENERATOR_AOTCPP_TESTS := $(filter-out generator_aotcpp_gpu_only,$(GENERATOR_AOTCPP_TESTS))

# https://github.com/halide/Halide/issues/2084 (only if opencl enabled))
GENERATOR_AOTCPP_TESTS := $(filter-out generator_aotcpp_cleanup_on_error,$(GENERATOR_AOTCPP_TESTS))

# https://github.com/halide/Halide/issues/2084 (only if opencl enabled)
GENERATOR_AOTCPP_TESTS := $(filter-out generator_aotcpp_old_buffer_t,$(GENERATOR_AOTCPP_TESTS))

# https://github.com/halide/Halide/issues/2084 (only if opencl enabled)
GENERATOR_AOTCPP_TESTS := $(filter-out generator_aotcpp_buffer_copy,$(GENERATOR_AOTCPP_TESTS))

# https://github.com/halide/Halide/issues/2071
GENERATOR_AOTCPP_TESTS := $(filter-out generator_aotcpp_user_context,$(GENERATOR_AOTCPP_TESTS))

# https://github.com/halide/Halide/issues/2071
GENERATOR_AOTCPP_TESTS := $(filter-out generator_aotcpp_argvcall,$(GENERATOR_AOTCPP_TESTS))

# https://github.com/halide/Halide/issues/2071
GENERATOR_AOTCPP_TESTS := $(filter-out generator_aotcpp_metadata_tester,$(GENERATOR_AOTCPP_TESTS))

# https://github.com/halide/Halide/issues/2071
GENERATOR_AOTCPP_TESTS := $(filter-out generator_aotcpp_cxx_mangling,$(GENERATOR_AOTCPP_TESTS))

# https://github.com/halide/Halide/issues/2075
GENERATOR_AOTCPP_TESTS := $(filter-out generator_aotcpp_msan,$(GENERATOR_AOTCPP_TESTS))

# https://github.com/halide/Halide/issues/2075
GENERATOR_AOTCPP_TESTS := $(filter-out generator_aotcpp_memory_profiler_mandelbrot,$(GENERATOR_AOTCPP_TESTS))

# https://github.com/halide/Halide/issues/2082
GENERATOR_AOTCPP_TESTS := $(filter-out generator_aotcpp_matlab,$(GENERATOR_AOTCPP_TESTS))

# https://github.com/halide/Halide/issues/2093
GENERATOR_AOTCPP_TESTS := $(filter-out generator_aotcpp_async_parallel,$(GENERATOR_AOTCPP_TESTS))

test_aotcpp_generator: $(GENERATOR_AOTCPP_TESTS)

# This is just a test to ensure than RunGen builds and links for a critical mass of Generators;
# not all will work directly (e.g. due to missing define_externs at link time), so we blacklist
# those known to be broken for plausible reasons.
GENERATOR_BUILD_RUNGEN_TESTS = $(GENERATOR_EXTERNAL_TEST_GENERATOR:$(ROOT_DIR)/test/generator/%_generator.cpp=$(FILTERS_DIR)/%.rungen)
GENERATOR_BUILD_RUNGEN_TESTS := $(filter-out $(FILTERS_DIR)/async_parallel.rungen,$(GENERATOR_BUILD_RUNGEN_TESTS))
GENERATOR_BUILD_RUNGEN_TESTS := $(filter-out $(FILTERS_DIR)/cxx_mangling_define_extern.rungen,$(GENERATOR_BUILD_RUNGEN_TESTS))
GENERATOR_BUILD_RUNGEN_TESTS := $(filter-out $(FILTERS_DIR)/define_extern_opencl.rungen,$(GENERATOR_BUILD_RUNGEN_TESTS))
GENERATOR_BUILD_RUNGEN_TESTS := $(filter-out $(FILTERS_DIR)/matlab.rungen,$(GENERATOR_BUILD_RUNGEN_TESTS))
GENERATOR_BUILD_RUNGEN_TESTS := $(filter-out $(FILTERS_DIR)/msan.rungen,$(GENERATOR_BUILD_RUNGEN_TESTS))
GENERATOR_BUILD_RUNGEN_TESTS := $(filter-out $(FILTERS_DIR)/multitarget.rungen,$(GENERATOR_BUILD_RUNGEN_TESTS))
GENERATOR_BUILD_RUNGEN_TESTS := $(filter-out $(FILTERS_DIR)/nested_externs.rungen,$(GENERATOR_BUILD_RUNGEN_TESTS))
GENERATOR_BUILD_RUNGEN_TESTS := $(filter-out $(FILTERS_DIR)/old_buffer_t.rungen,$(GENERATOR_BUILD_RUNGEN_TESTS))
GENERATOR_BUILD_RUNGEN_TESTS := $(filter-out $(FILTERS_DIR)/tiled_blur.rungen,$(GENERATOR_BUILD_RUNGEN_TESTS))
GENERATOR_BUILD_RUNGEN_TESTS := $(filter-out $(FILTERS_DIR)/extern_output.rungen,$(GENERATOR_BUILD_RUNGEN_TESTS))
test_rungen: $(GENERATOR_BUILD_RUNGEN_TESTS) $(FILTERS_DIR)/multi_rungen $(FILTERS_DIR)/multi_rungen2

test_generator: $(GENERATOR_AOT_TESTS) $(GENERATOR_AOTCPP_TESTS) $(GENERATOR_JIT_TESTS) $(GENERATOR_BUILD_RUNGEN_TESTS)

ALL_TESTS = test_internal test_correctness test_error test_tutorial test_warning test_generator

# These targets perform timings of each test. For most tests this includes Halide JIT compile times, and run times.
# For generator tests they time the compile time only. The times are recorded in CSV files.
time_compilation_correctness: init_time_compilation_correctness $(CORRECTNESS_TESTS:$(ROOT_DIR)/test/correctness/%.cpp=time_compilation_test_%)
time_compilation_performance: init_time_compilation_performance $(PERFORMANCE_TESTS:$(ROOT_DIR)/test/performance/%.cpp=time_compilation_performance_%)
time_compilation_opengl: init_time_compilation_opengl $(OPENGL_TESTS:$(ROOT_DIR)/test/opengl/%.cpp=time_compilation_opengl_%)
time_compilation_generator: init_time_compilation_generator $(GENERATOR_TESTS:$(ROOT_DIR)/test/generator/%_aottest.cpp=time_compilation_generator_%)

init_time_compilation_%:
	echo "TEST,User (s),System (s),Real" > $(@:init_time_compilation_%=compile_times_%.csv)

TIME_COMPILATION ?= /usr/bin/time -a -f "$@,%U,%S,%E" -o

run_tests: $(ALL_TESTS)
	make -f $(THIS_MAKEFILE) test_performance test_auto_schedule

build_tests: $(CORRECTNESS_TESTS:$(ROOT_DIR)/test/correctness/%.cpp=$(BIN_DIR)/correctness_%) \
	$(PERFORMANCE_TESTS:$(ROOT_DIR)/test/performance/%.cpp=$(BIN_DIR)/performance_%) \
	$(ERROR_TESTS:$(ROOT_DIR)/test/error/%.cpp=$(BIN_DIR)/error_%) \
	$(WARNING_TESTS:$(ROOT_DIR)/test/warning/%.cpp=$(BIN_DIR)/warning_%) \
	$(OPENGL_TESTS:$(ROOT_DIR)/test/opengl/%.cpp=$(BIN_DIR)/opengl_%) \
	$(GENERATOR_EXTERNAL_TESTS:$(ROOT_DIR)/test/generator/%_aottest.cpp=$(BIN_DIR)/$(TARGET)/generator_aot_%) \
	$(GENERATOR_EXTERNAL_TESTS:$(ROOT_DIR)/test/generator/%_jittest.cpp=$(BIN_DIR)/generator_jit_%) \
	$(AUTO_SCHEDULE_TESTS:$(ROOT_DIR)/test/auto_schedule/%.cpp=$(BIN_DIR)/auto_schedule_%)

clean_generator:
	rm -rf $(BIN_DIR)/*.generator
	rm -rf $(BIN_DIR)/*/runtime.a
	rm -rf $(FILTERS_DIR)
	rm -rf $(BIN_DIR)/*/generator_*
	rm -rf $(BUILD_DIR)/*_generator.o
	rm -f $(BUILD_DIR)/GenGen.o
	rm -f $(BUILD_DIR)/RunGenMain.o

time_compilation_tests: time_compilation_correctness time_compilation_performance time_compilation_generator

LIBHALIDE_DEPS ?= $(BIN_DIR)/libHalide.$(SHARED_EXT) $(INCLUDE_DIR)/Halide.h

$(BUILD_DIR)/GenGen.o: $(ROOT_DIR)/tools/GenGen.cpp $(INCLUDE_DIR)/Halide.h
	@mkdir -p $(@D)
	$(CXX) -c $< $(TEST_CXX_FLAGS) -I$(INCLUDE_DIR) -o $@

# Make an empty generator for generating runtimes.
$(BIN_DIR)/runtime.generator: $(BUILD_DIR)/GenGen.o $(BIN_DIR)/libHalide.$(SHARED_EXT)
	@mkdir -p $(@D)
	$(CXX) $< $(TEST_LD_FLAGS) -o $@

# Generate a standalone runtime for a given target string
$(BIN_DIR)/%/runtime.a: $(BIN_DIR)/runtime.generator
	@mkdir -p $(@D)
	$(CURDIR)/$< -r runtime -o $(CURDIR)/$(BIN_DIR)/$* target=$*

$(BIN_DIR)/test_internal: $(ROOT_DIR)/test/internal.cpp $(BIN_DIR)/libHalide.$(SHARED_EXT)
	@mkdir -p $(@D)
	$(CXX) $(TEST_CXX_FLAGS) $< -I$(SRC_DIR) $(TEST_LD_FLAGS) -o $@

# Correctness test that link against libHalide
$(BIN_DIR)/correctness_%: $(ROOT_DIR)/test/correctness/%.cpp $(BIN_DIR)/libHalide.$(SHARED_EXT) $(INCLUDE_DIR)/Halide.h $(RUNTIME_EXPORTED_INCLUDES)
	@mkdir -p $(@D)
	$(CXX) $(TEST_CXX_FLAGS) -I$(ROOT_DIR) $(OPTIMIZE_FOR_BUILD_TIME) $< -I$(INCLUDE_DIR) $(TEST_LD_FLAGS) -o $@

# Correctness tests that do NOT link against libHalide
$(BIN_DIR)/correctness_plain_c_includes: $(ROOT_DIR)/test/correctness/plain_c_includes.c $(RUNTIME_EXPORTED_INCLUDES)
	$(CXX) -x c -Wall -Werror -I$(ROOT_DIR) $(OPTIMIZE_FOR_BUILD_TIME) $< -I$(ROOT_DIR)/src/runtime -o $@

# Note that this test must *not* link in either libHalide, or a Halide runtime;
# this test should be usable without either.
$(BIN_DIR)/correctness_halide_buffer: $(ROOT_DIR)/test/correctness/halide_buffer.cpp $(INCLUDE_DIR)/HalideBuffer.h $(RUNTIME_EXPORTED_INCLUDES)
	$(CXX) $(TEST_CXX_FLAGS) $(OPTIMIZE_FOR_BUILD_TIME) $< -I$(INCLUDE_DIR) -o $@

# The image_io test additionally needs to link to libpng and
# libjpeg.
$(BIN_DIR)/correctness_image_io: $(ROOT_DIR)/test/correctness/image_io.cpp $(BIN_DIR)/libHalide.$(SHARED_EXT) $(INCLUDE_DIR)/Halide.h $(RUNTIME_EXPORTED_INCLUDES)
	$(CXX) $(TEST_CXX_FLAGS) $(IMAGE_IO_CXX_FLAGS) -I$(ROOT_DIR) $(OPTIMIZE_FOR_BUILD_TIME) $< -I$(INCLUDE_DIR) $(TEST_LD_FLAGS) $(IMAGE_IO_LIBS) -o $@

$(BIN_DIR)/performance_%: $(ROOT_DIR)/test/performance/%.cpp $(BIN_DIR)/libHalide.$(SHARED_EXT) $(INCLUDE_DIR)/Halide.h
	$(CXX) $(TEST_CXX_FLAGS) $(OPTIMIZE) $< -I$(INCLUDE_DIR) -I$(ROOT_DIR) $(TEST_LD_FLAGS) -o $@

# Error tests that link against libHalide
$(BIN_DIR)/error_%: $(ROOT_DIR)/test/error/%.cpp $(BIN_DIR)/libHalide.$(SHARED_EXT) $(INCLUDE_DIR)/Halide.h
	$(CXX) $(TEST_CXX_FLAGS) -I$(ROOT_DIR) $(OPTIMIZE_FOR_BUILD_TIME) $< -I$(INCLUDE_DIR) $(TEST_LD_FLAGS) -o $@

$(BIN_DIR)/warning_%: $(ROOT_DIR)/test/warning/%.cpp $(BIN_DIR)/libHalide.$(SHARED_EXT) $(INCLUDE_DIR)/Halide.h
	$(CXX) $(TEST_CXX_FLAGS) $(OPTIMIZE_FOR_BUILD_TIME) $< -I$(INCLUDE_DIR) $(TEST_LD_FLAGS) -o $@

$(BIN_DIR)/opengl_%: $(ROOT_DIR)/test/opengl/%.cpp $(BIN_DIR)/libHalide.$(SHARED_EXT) $(INCLUDE_DIR)/Halide.h $(INCLUDE_DIR)/HalideRuntime.h $(INCLUDE_DIR)/HalideRuntimeOpenGL.h
	$(CXX) $(TEST_CXX_FLAGS) $(OPTIMIZE_FOR_BUILD_TIME) $< -I$(INCLUDE_DIR) -I$(SRC_DIR) $(TEST_LD_FLAGS) $(OPENGL_LD_FLAGS) -o $@ -MMD -MF $(BUILD_DIR)/test_opengl_$*.d

# Auto schedule tests that link against libHalide
$(BIN_DIR)/auto_schedule_%: $(ROOT_DIR)/test/auto_schedule/%.cpp $(BIN_DIR)/libHalide.$(SHARED_EXT) $(INCLUDE_DIR)/Halide.h
	$(CXX) $(TEST_CXX_FLAGS) $(OPTIMIZE_FOR_BUILD_TIME) $< -I$(INCLUDE_DIR) $(TEST_LD_FLAGS) -o $@

# TODO(srj): this doesn't auto-delete, why not?
.INTERMEDIATE: $(BIN_DIR)/%.generator

# By default, %.generator is produced by building %_generator.cpp
# Note that the rule includes all _generator.cpp files, so that generator with define_extern
# usage can just add deps later.
$(BUILD_DIR)/%_generator.o: $(ROOT_DIR)/test/generator/%_generator.cpp $(INCLUDE_DIR)/Halide.h
	@mkdir -p $(@D)
	$(CXX) $(TEST_CXX_FLAGS) -I$(INCLUDE_DIR) -I$(CURDIR)/$(FILTERS_DIR) -c $< -o $@

$(BIN_DIR)/%.generator: $(BUILD_DIR)/GenGen.o $(BIN_DIR)/libHalide.$(SHARED_EXT) $(BUILD_DIR)/%_generator.o
	@mkdir -p $(@D)
	$(CXX) $(filter %.cpp %.o %.a,$^) $(TEST_LD_FLAGS) -o $@

# It is not always possible to cross compile between 32-bit and 64-bit via the clang build as part of llvm
# These next two rules can fail the compilationa nd produce zero length bitcode blobs.
# If the zero length blob is actually used, the test will fail anyway, but usually only the bitness
# of the target is used.
$(BUILD_DIR)/external_code_extern_bitcode_32.cpp : $(ROOT_DIR)/test/generator/external_code_extern.cpp $(BIN_DIR)/binary2cpp
	@mkdir -p $(@D)
	$(CLANG) $(CXX_WARNING_FLAGS) -O3 -c -m32 -target $(RUNTIME_TRIPLE_32) -emit-llvm $< -o $(BUILD_DIR)/external_code_extern_32.bc || echo -n > $(BUILD_DIR)/external_code_extern_32.bc
	./$(BIN_DIR)/binary2cpp external_code_extern_bitcode_32 < $(BUILD_DIR)/external_code_extern_32.bc > $@

$(BUILD_DIR)/external_code_extern_bitcode_64.cpp : $(ROOT_DIR)/test/generator/external_code_extern.cpp $(BIN_DIR)/binary2cpp
	@mkdir -p $(@D)
	$(CLANG) $(CXX_WARNING_FLAGS) -O3 -c -m64 -target $(RUNTIME_TRIPLE_64) -emit-llvm $< -o $(BUILD_DIR)/external_code_extern_64.bc || echo -n > $(BUILD_DIR)/external_code_extern_64.bc
	./$(BIN_DIR)/binary2cpp external_code_extern_bitcode_64 < $(BUILD_DIR)/external_code_extern_64.bc > $@

$(BUILD_DIR)/external_code_extern_cpp_source.cpp : $(ROOT_DIR)/test/generator/external_code_extern.cpp $(BIN_DIR)/binary2cpp
	@mkdir -p $(@D)
	./$(BIN_DIR)/binary2cpp external_code_extern_cpp_source < $(ROOT_DIR)/test/generator/external_code_extern.cpp > $@

$(BIN_DIR)/external_code.generator: $(BUILD_DIR)/GenGen.o $(BIN_DIR)/libHalide.$(SHARED_EXT) $(BUILD_DIR)/external_code_generator.o $(BUILD_DIR)/external_code_extern_bitcode_32.cpp $(BUILD_DIR)/external_code_extern_bitcode_64.cpp $(BUILD_DIR)/external_code_extern_cpp_source.cpp
	@mkdir -p $(@D)
	$(CXX) $(filter %.cpp %.o %.a,$^) $(TEST_LD_FLAGS) -o $@

NAME_MANGLING_TARGET=$(NON_EMPTY_TARGET)-c_plus_plus_name_mangling

GEN_AOT_OUTPUTS=-e static_library,h,cpp,registration

# By default, %.a/.h are produced by executing %.generator. Runtimes are not included in these.
# (We explicitly also generate .cpp output here as well, as additional test surface for the C++ backend.)
$(FILTERS_DIR)/%.a: $(BIN_DIR)/%.generator
	@mkdir -p $(@D)
	$(CURDIR)/$< -g $* $(GEN_AOT_OUTPUTS) -o $(CURDIR)/$(FILTERS_DIR) target=$(TARGET)-no_runtime

$(FILTERS_DIR)/%.h: $(FILTERS_DIR)/%.a
	@echo $@ produced implicitly by $^

$(FILTERS_DIR)/%.cpp: $(FILTERS_DIR)/%.a
	@echo $@ produced implicitly by $^

$(FILTERS_DIR)/%.registration.cpp: $(FILTERS_DIR)/%.a
	@echo $@ produced implicitly by $^

$(FILTERS_DIR)/%.stub.h: $(BIN_DIR)/%.generator
	@mkdir -p $(@D)
	$(CURDIR)/$< -g $* -n $* -o $(CURDIR)/$(FILTERS_DIR) -e cpp_stub

$(FILTERS_DIR)/cxx_mangling_externs.o: $(ROOT_DIR)/test/generator/cxx_mangling_externs.cpp
	@mkdir -p $(@D)
	$(CXX) $(GEN_AOT_CXX_FLAGS) -c $(filter-out %.h,$^) $(GEN_AOT_INCLUDES) -o $@

# If we want to use a Generator with custom GeneratorParams, we need to write
# custom rules: to pass the GeneratorParams, and to give a unique function and file name.
$(FILTERS_DIR)/cxx_mangling.a: $(BIN_DIR)/cxx_mangling.generator $(FILTERS_DIR)/cxx_mangling_externs.o
	@mkdir -p $(@D)
	$(CURDIR)/$< -g cxx_mangling $(GEN_AOT_OUTPUTS) -o $(CURDIR)/$(FILTERS_DIR) target=$(TARGET)-no_runtime-c_plus_plus_name_mangling -f "HalideTest::AnotherNamespace::cxx_mangling"
	$(ROOT_DIR)/tools/makelib.sh $@ $@ $(FILTERS_DIR)/cxx_mangling_externs.o

ifneq ($(TEST_CUDA), )
# Also build with a gpu target to ensure that the GPU-Host generation
# code handles name mangling properly. (Note that we don't need to
# run this code, just check for link errors.)
$(FILTERS_DIR)/cxx_mangling_gpu.a: $(BIN_DIR)/cxx_mangling.generator $(FILTERS_DIR)/cxx_mangling_externs.o
	@mkdir -p $(@D)
	$(CURDIR)/$< -g cxx_mangling $(GEN_AOT_OUTPUTS) -o $(CURDIR)/$(FILTERS_DIR) target=$(TARGET)-no_runtime-c_plus_plus_name_mangling-cuda -f "HalideTest::cxx_mangling_gpu"
	$(ROOT_DIR)/tools/makelib.sh $@ $@ $(FILTERS_DIR)/cxx_mangling_externs.o
endif

$(FILTERS_DIR)/cxx_mangling_define_extern_externs.o: $(ROOT_DIR)/test/generator/cxx_mangling_define_extern_externs.cpp $(FILTERS_DIR)/cxx_mangling.h
	@mkdir -p $(@D)
	$(CXX) $(GEN_AOT_CXX_FLAGS) -c $(filter-out %.h,$^) $(GEN_AOT_INCLUDES) -o $@

$(FILTERS_DIR)/cxx_mangling_define_extern.a: $(BIN_DIR)/cxx_mangling_define_extern.generator $(FILTERS_DIR)/cxx_mangling_define_extern_externs.o
	@mkdir -p $(@D)
	$(CURDIR)/$< -g cxx_mangling_define_extern $(GEN_AOT_OUTPUTS) -o $(CURDIR)/$(FILTERS_DIR) target=$(TARGET)-no_runtime-c_plus_plus_name_mangling-user_context -f "HalideTest::cxx_mangling_define_extern"
	$(ROOT_DIR)/tools/makelib.sh $@ $@  $(FILTERS_DIR)/cxx_mangling_define_extern_externs.o

# This tests the specific features gated by the legacy_buffer_wrappers flag, thus
# we need to enable it for this Generator.
$(FILTERS_DIR)/old_buffer_t.a: $(BIN_DIR)/old_buffer_t.generator
	@mkdir -p $(@D)
	$(CURDIR)/$< -g old_buffer_t -f old_buffer_t $(GEN_AOT_OUTPUTS) -o $(CURDIR)/$(FILTERS_DIR) target=$(TARGET)-no_runtime-legacy_buffer_wrappers

# pyramid needs a custom arg.
$(FILTERS_DIR)/pyramid.a: $(BIN_DIR)/pyramid.generator
	@mkdir -p $(@D)
	$(CURDIR)/$< -g pyramid -f pyramid $(GEN_AOT_OUTPUTS) -o $(CURDIR)/$(FILTERS_DIR) target=$(TARGET)-no_runtime levels=10

# memory_profiler_mandelbrot need profiler set
$(FILTERS_DIR)/memory_profiler_mandelbrot.a: $(BIN_DIR)/memory_profiler_mandelbrot.generator
	@mkdir -p $(@D)
	$(CURDIR)/$< -g memory_profiler_mandelbrot -f memory_profiler_mandelbrot $(GEN_AOT_OUTPUTS) -o $(CURDIR)/$(FILTERS_DIR) target=$(TARGET)-no_runtime-profile

$(FILTERS_DIR)/alias_with_offset_42.a: $(BIN_DIR)/alias.generator
	@mkdir -p $(@D)
	$(CURDIR)/$< -g alias_with_offset_42 -f alias_with_offset_42 $(GEN_AOT_OUTPUTS) -o $(CURDIR)/$(FILTERS_DIR) target=$(TARGET)-no_runtime

METADATA_TESTER_GENERATOR_ARGS=\
	input.type=uint8 input.dim=3 \
	dim_only_input_buffer.type=uint8 \
	untyped_input_buffer.type=uint8 untyped_input_buffer.dim=3 \
	output.type=float32,float32 output.dim=3 \
	input_not_nod.type=uint8 input_not_nod.dim=3 \
	input_nod.dim=3 \
	input_not.type=uint8 \
	array_input.size=2 \
	array_i8.size=2 \
	array_i16.size=2 \
	array_i32.size=2 \
	array_h.size=2 \
	buffer_array_input2.dim=3 \
	buffer_array_input3.type=float32 \
	buffer_array_input4.dim=3 \
	buffer_array_input4.type=float32 \
	buffer_array_input5.size=2 \
	buffer_array_input6.size=2 \
	buffer_array_input6.dim=3 \
	buffer_array_input7.size=2 \
	buffer_array_input7.type=float32 \
	buffer_array_input8.size=2 \
	buffer_array_input8.dim=3 \
	buffer_array_input8.type=float32 \
	array_outputs.size=2 \
	array_outputs7.size=2 \
	array_outputs8.size=2 \
	array_outputs9.size=2

# metadata_tester is built with and without user-context
$(FILTERS_DIR)/metadata_tester.a: $(BIN_DIR)/metadata_tester.generator
	@mkdir -p $(@D)
	$(CURDIR)/$< -g metadata_tester -f metadata_tester $(GEN_AOT_OUTPUTS) -o $(CURDIR)/$(FILTERS_DIR) target=$(TARGET)-no_runtime $(METADATA_TESTER_GENERATOR_ARGS)

$(FILTERS_DIR)/metadata_tester_ucon.a: $(BIN_DIR)/metadata_tester.generator
	@mkdir -p $(@D)
	$(CURDIR)/$< -g metadata_tester -f metadata_tester_ucon $(GEN_AOT_OUTPUTS) -o $(CURDIR)/$(FILTERS_DIR) target=$(TARGET)-user_context-no_runtime $(METADATA_TESTER_GENERATOR_ARGS)

$(BIN_DIR)/$(TARGET)/generator_aot_metadata_tester: $(FILTERS_DIR)/metadata_tester_ucon.a

$(FILTERS_DIR)/multitarget.a: $(BIN_DIR)/multitarget.generator
	@mkdir -p $(@D)
	$(CURDIR)/$< -g multitarget -f "HalideTest::multitarget" $(GEN_AOT_OUTPUTS) -o $(CURDIR)/$(FILTERS_DIR) target=$(TARGET)-debug-no_runtime-c_plus_plus_name_mangling,$(TARGET)-no_runtime-c_plus_plus_name_mangling  -e assembly,bitcode,cpp,h,html,static_library,stmt

$(FILTERS_DIR)/msan.a: $(BIN_DIR)/msan.generator
	@mkdir -p $(@D)
	$(CURDIR)/$< -g msan -f msan $(GEN_AOT_OUTPUTS) -o $(CURDIR)/$(FILTERS_DIR) target=$(TARGET)-msan

# user_context needs to be generated with user_context as the first argument to its calls
$(FILTERS_DIR)/user_context.a: $(BIN_DIR)/user_context.generator
	@mkdir -p $(@D)
	$(CURDIR)/$< -g user_context $(GEN_AOT_OUTPUTS) -o $(CURDIR)/$(FILTERS_DIR) target=$(TARGET)-no_runtime-user_context

# ditto for user_context_insanity
$(FILTERS_DIR)/user_context_insanity.a: $(BIN_DIR)/user_context_insanity.generator
	@mkdir -p $(@D)
	$(CURDIR)/$< -g user_context_insanity $(GEN_AOT_OUTPUTS) -o $(CURDIR)/$(FILTERS_DIR) target=$(TARGET)-no_runtime-user_context

# matlab needs to be generated with matlab in TARGET
$(FILTERS_DIR)/matlab.a: $(BIN_DIR)/matlab.generator
	@mkdir -p $(@D)
	$(CURDIR)/$< -g matlab $(GEN_AOT_OUTPUTS) -o $(CURDIR)/$(FILTERS_DIR) target=$(TARGET)-no_runtime-matlab

# Some .generators have additional dependencies (usually due to define_extern usage).
# These typically require two extra dependencies:
# (1) Ensuring the extra _generator.cpp is built into the .generator.
# (2) Ensuring the extra .a is linked into the final output.

# TODO(srj): we really want to say "anything that depends on tiled_blur.a also depends on blur2x2.a";
# is there a way to specify that in Make?
$(BIN_DIR)/$(TARGET)/generator_aot_tiled_blur: $(FILTERS_DIR)/blur2x2.a
ifneq ($(TEST_CUDA), )
$(BIN_DIR)/$(TARGET)/generator_aot_cxx_mangling: $(FILTERS_DIR)/cxx_mangling_gpu.a
endif
$(BIN_DIR)/$(TARGET)/generator_aot_cxx_mangling_define_extern: $(FILTERS_DIR)/cxx_mangling.a

$(BIN_DIR)/$(TARGET)/generator_aotcpp_tiled_blur: $(FILTERS_DIR)/blur2x2.cpp
ifneq ($(TEST_CUDA), )
$(BIN_DIR)/$(TARGET)/generator_aotcpp_cxx_mangling: $(FILTERS_DIR)/cxx_mangling_gpu.cpp
endif
$(BIN_DIR)/$(TARGET)/generator_aotcpp_cxx_mangling: $(FILTERS_DIR)/cxx_mangling_externs.o
$(BIN_DIR)/$(TARGET)/generator_aotcpp_cxx_mangling_define_extern: $(FILTERS_DIR)/cxx_mangling.cpp $(FILTERS_DIR)/cxx_mangling_externs.o $(FILTERS_DIR)/cxx_mangling_define_extern_externs.o

$(BUILD_DIR)/stubuser_generator.o: $(FILTERS_DIR)/stubtest.stub.h
$(BIN_DIR)/stubuser.generator: $(BUILD_DIR)/stubtest_generator.o

# stubtest has input and output funcs with undefined types and array sizes; this is fine for stub
# usage (the types can be inferred), but for AOT compilation, we must make the types
# concrete via generator args.
STUBTEST_GENERATOR_ARGS=\
    untyped_buffer_input.type=uint8 untyped_buffer_input.dim=3 \
	simple_input.type=float32 \
	array_input.type=float32 array_input.size=2 \
	int_arg.size=2 \
	tuple_output.type=float32,float32 \
	vectorize=true

$(FILTERS_DIR)/stubtest.a: $(BIN_DIR)/stubtest.generator
	@mkdir -p $(@D)
	$(CURDIR)/$< -g stubtest -f stubtest $(GEN_AOT_OUTPUTS) -o $(CURDIR)/$(FILTERS_DIR) target=$(TARGET)-no_runtime $(STUBTEST_GENERATOR_ARGS)

$(FILTERS_DIR)/external_code.a: $(BIN_DIR)/external_code.generator
	@mkdir -p $(@D)
	$(CURDIR)/$< -g external_code -e static_library,h,registration -o $(CURDIR)/$(FILTERS_DIR) target=$(TARGET)-no_runtime external_code_is_bitcode=true

$(FILTERS_DIR)/external_code.cpp: $(BIN_DIR)/external_code.generator
	@mkdir -p $(@D)
	$(CURDIR)/$< -g external_code -e cpp -o $(CURDIR)/$(FILTERS_DIR) target=$(TARGET)-no_runtime external_code_is_bitcode=false

# Usually, it's considered best practice to have one Generator per
# .cpp file, with the generator-name and filename matching;
# nested_externs_generators.cpp is a counterexample, and thus requires
# some special casing to get right.  First, make a special rule to
# build each of the Generators in nested_externs_generator.cpp (which
# all have the form nested_externs_*).
$(FILTERS_DIR)/nested_externs_%.a: $(BIN_DIR)/nested_externs.generator
	$(CURDIR)/$< -g nested_externs_$* $(GEN_AOT_OUTPUTS) -o $(CURDIR)/$(FILTERS_DIR) target=$(TARGET)-no_runtime

GEN_AOT_CXX_FLAGS=$(TEST_CXX_FLAGS) -Wno-unknown-pragmas
GEN_AOT_INCLUDES=-I$(INCLUDE_DIR) -I$(FILTERS_DIR) -I$(ROOT_DIR) -I $(ROOT_DIR)/apps/support -I $(SRC_DIR)/runtime -I$(ROOT_DIR)/tools
GEN_AOT_LD_FLAGS=$(COMMON_LD_FLAGS)

ifneq ($(TEST_METAL), )
# Unlike cuda and opencl, which dynamically go find the appropriate symbols, metal requires actual linking.
GEN_AOT_LD_FLAGS+=$(METAL_LD_FLAGS)
endif

# By default, %_aottest.cpp depends on $(FILTERS_DIR)/%.a/.h (but not libHalide).
$(BIN_DIR)/$(TARGET)/generator_aot_%: $(ROOT_DIR)/test/generator/%_aottest.cpp $(FILTERS_DIR)/%.a $(FILTERS_DIR)/%.h $(RUNTIME_EXPORTED_INCLUDES) $(BIN_DIR)/$(TARGET)/runtime.a
	@mkdir -p $(@D)
	$(CXX) $(GEN_AOT_CXX_FLAGS) $(filter %.cpp %.o %.a,$^) $(GEN_AOT_INCLUDES) $(GEN_AOT_LD_FLAGS) -o $@

# Also make AOT testing targets that depends on the .cpp output (rather than .a).
$(BIN_DIR)/$(TARGET)/generator_aotcpp_%: $(ROOT_DIR)/test/generator/%_aottest.cpp $(FILTERS_DIR)/%.cpp $(FILTERS_DIR)/%.h $(RUNTIME_EXPORTED_INCLUDES) $(BIN_DIR)/$(TARGET)/runtime.a
	@mkdir -p $(@D)
	$(CXX) $(GEN_AOT_CXX_FLAGS) $(filter %.cpp %.o %.a,$^) $(GEN_AOT_INCLUDES) $(GEN_AOT_LD_FLAGS) -o $@

# MSAN test doesn't use the standard runtime
$(BIN_DIR)/$(TARGET)/generator_aot_msan: $(ROOT_DIR)/test/generator/msan_aottest.cpp $(FILTERS_DIR)/msan.a $(FILTERS_DIR)/msan.h $(RUNTIME_EXPORTED_INCLUDES)
	@mkdir -p $(@D)
	$(CXX) $(GEN_AOT_CXX_FLAGS) $(filter-out %.h,$^) $(GEN_AOT_INCLUDES) $(GEN_AOT_LD_FLAGS) -o $@

# alias has additional deps to link in
$(BIN_DIR)/$(TARGET)/generator_aot_alias: $(ROOT_DIR)/test/generator/alias_aottest.cpp $(FILTERS_DIR)/alias.a $(FILTERS_DIR)/alias_with_offset_42.a $(RUNTIME_EXPORTED_INCLUDES) $(BIN_DIR)/$(TARGET)/runtime.a
	@mkdir -p $(@D)
	$(CXX) $(GEN_AOT_CXX_FLAGS) $(filter %.cpp %.o %.a,$^) $(GEN_AOT_INCLUDES) $(GEN_AOT_LD_FLAGS) -o $@

$(BIN_DIR)/$(TARGET)/generator_aotcpp_alias: $(ROOT_DIR)/test/generator/alias_aottest.cpp $(FILTERS_DIR)/alias.cpp $(FILTERS_DIR)/alias_with_offset_42.cpp $(RUNTIME_EXPORTED_INCLUDES) $(BIN_DIR)/$(TARGET)/runtime.a
	@mkdir -p $(@D)
	$(CXX) $(GEN_AOT_CXX_FLAGS) $(filter %.cpp %.o %.a,$^) $(GEN_AOT_INCLUDES) $(GEN_AOT_LD_FLAGS) -o $@

# nested_externs has additional deps to link in
$(BIN_DIR)/$(TARGET)/generator_aot_nested_externs: $(ROOT_DIR)/test/generator/nested_externs_aottest.cpp $(FILTERS_DIR)/nested_externs_root.a $(FILTERS_DIR)/nested_externs_inner.a $(FILTERS_DIR)/nested_externs_combine.a $(FILTERS_DIR)/nested_externs_leaf.a $(RUNTIME_EXPORTED_INCLUDES) $(BIN_DIR)/$(TARGET)/runtime.a
	@mkdir -p $(@D)
	$(CXX) $(GEN_AOT_CXX_FLAGS) $(filter %.cpp %.o %.a,$^) $(GEN_AOT_INCLUDES) $(GEN_AOT_LD_FLAGS) -o $@

$(BIN_DIR)/$(TARGET)/generator_aotcpp_nested_externs: $(ROOT_DIR)/test/generator/nested_externs_aottest.cpp $(FILTERS_DIR)/nested_externs_root.cpp $(FILTERS_DIR)/nested_externs_inner.cpp $(FILTERS_DIR)/nested_externs_combine.cpp $(FILTERS_DIR)/nested_externs_leaf.cpp $(RUNTIME_EXPORTED_INCLUDES) $(BIN_DIR)/$(TARGET)/runtime.a
	@mkdir -p $(@D)
	$(CXX) $(GEN_AOT_CXX_FLAGS) $(filter %.cpp %.o %.a,$^) $(GEN_AOT_INCLUDES) $(GEN_AOT_LD_FLAGS) -o $@

# The matlab tests needs "-matlab" in the runtime
$(BIN_DIR)/$(TARGET)/generator_aot_matlab: $(ROOT_DIR)/test/generator/matlab_aottest.cpp $(FILTERS_DIR)/matlab.a $(FILTERS_DIR)/matlab.h $(RUNTIME_EXPORTED_INCLUDES) $(BIN_DIR)/$(TARGET)-matlab/runtime.a
	@mkdir -p $(@D)
	$(CXX) $(GEN_AOT_CXX_FLAGS) $(filter %.cpp %.o %.a,$^) $(GEN_AOT_INCLUDES) $(GEN_AOT_LD_FLAGS) $(TEST_LD_FLAGS) -o $@

$(BIN_DIR)/$(TARGET)/generator_aotcpp_matlab: $(ROOT_DIR)/test/generator/matlab_aottest.cpp $(FILTERS_DIR)/matlab.cpp $(FILTERS_DIR)/matlab.h $(RUNTIME_EXPORTED_INCLUDES) $(BIN_DIR)/$(TARGET)-matlab/runtime.a
	@mkdir -p $(@D)
	$(CXX) $(GEN_AOT_CXX_FLAGS) $(filter %.cpp %.o %.a,$^) $(GEN_AOT_INCLUDES) $(GEN_AOT_LD_FLAGS) $(TEST_LD_FLAGS) -o $@

# The gpu object lifetime test needs the debug runtime
$(BIN_DIR)/$(TARGET)/generator_aot_gpu_object_lifetime: $(ROOT_DIR)/test/generator/gpu_object_lifetime_aottest.cpp $(FILTERS_DIR)/gpu_object_lifetime.a $(FILTERS_DIR)/gpu_object_lifetime.h $(RUNTIME_EXPORTED_INCLUDES) $(BIN_DIR)/$(TARGET)-debug/runtime.a
	@mkdir -p $(@D)
	$(CXX) $(GEN_AOT_CXX_FLAGS) $(filter %.cpp %.o %.a,$^) $(GEN_AOT_INCLUDES) $(GEN_AOT_LD_FLAGS) $(TEST_LD_FLAGS) -o $@

# acquire_release explicitly uses CUDA/OpenCL APIs, so link those here.
$(BIN_DIR)/$(TARGET)/generator_aot_acquire_release: $(ROOT_DIR)/test/generator/acquire_release_aottest.cpp $(FILTERS_DIR)/acquire_release.a $(FILTERS_DIR)/acquire_release.h $(RUNTIME_EXPORTED_INCLUDES) $(BIN_DIR)/$(TARGET)/runtime.a
	@mkdir -p $(@D)
	$(CXX) $(GEN_AOT_CXX_FLAGS) $(filter %.cpp %.o %.a,$^) $(GEN_AOT_INCLUDES) $(GEN_AOT_LD_FLAGS) $(OPENCL_LD_FLAGS) $(CUDA_LD_FLAGS) -o $@

$(BIN_DIR)/$(TARGET)/generator_aotcpp_acquire_release: $(ROOT_DIR)/test/generator/acquire_release_aottest.cpp $(FILTERS_DIR)/acquire_release.cpp $(FILTERS_DIR)/acquire_release.h $(RUNTIME_EXPORTED_INCLUDES) $(BIN_DIR)/$(TARGET)/runtime.a
	@mkdir -p $(@D)
	$(CXX) $(GEN_AOT_CXX_FLAGS) $(filter %.cpp %.o %.a,$^) $(GEN_AOT_INCLUDES) $(GEN_AOT_LD_FLAGS) $(OPENCL_LD_FLAGS) $(CUDA_LD_FLAGS) -o $@

# define_extern_opencl explicitly uses OpenCL APIs, so link those here.
$(BIN_DIR)/$(TARGET)/generator_aot_define_extern_opencl: $(ROOT_DIR)/test/generator/define_extern_opencl_aottest.cpp $(FILTERS_DIR)/define_extern_opencl.a $(FILTERS_DIR)/define_extern_opencl.h $(RUNTIME_EXPORTED_INCLUDES) $(BIN_DIR)/$(TARGET)/runtime.a
	@mkdir -p $(@D)
	$(CXX) $(GEN_AOT_CXX_FLAGS) $(filter %.cpp %.o %.a,$^) $(GEN_AOT_INCLUDES) $(GEN_AOT_LD_FLAGS) $(OPENCL_LD_FLAGS) -o $@

$(BIN_DIR)/$(TARGET)/generator_aotcpp_define_extern_opencl: $(ROOT_DIR)/test/generator/define_extern_opencl_aottest.cpp $(FILTERS_DIR)/define_extern_opencl.cpp $(FILTERS_DIR)/define_extern_opencl.h $(RUNTIME_EXPORTED_INCLUDES) $(BIN_DIR)/$(TARGET)/runtime.a
	@mkdir -p $(@D)
	$(CXX) $(GEN_AOT_CXX_FLAGS) $(filter %.cpp %.o %.a,$^) $(GEN_AOT_INCLUDES) $(GEN_AOT_LD_FLAGS) $(OPENCL_LD_FLAGS) -o $@

# By default, %_jittest.cpp depends on libHalide, plus the stubs for the Generator. These are external tests that use the JIT.
$(BIN_DIR)/generator_jit_%: $(ROOT_DIR)/test/generator/%_jittest.cpp $(BIN_DIR)/libHalide.$(SHARED_EXT) $(INCLUDE_DIR)/Halide.h $(FILTERS_DIR)/%.stub.h $(BUILD_DIR)/%_generator.o
	@mkdir -p $(@D)
	$(CXX) -g $(TEST_CXX_FLAGS) $(filter %.cpp %.o %.a,$^) -I$(INCLUDE_DIR) -I$(FILTERS_DIR) -I $(ROOT_DIR)/apps/support $(TEST_LD_FLAGS) -o $@

# generator_aot_multitarget is run multiple times, with different env vars.
generator_aot_multitarget: $(BIN_DIR)/$(TARGET)/generator_aot_multitarget
	@mkdir -p $(@D)
	HL_MULTITARGET_TEST_USE_DEBUG_FEATURE=0 $(CURDIR)/$<
	HL_MULTITARGET_TEST_USE_DEBUG_FEATURE=1 $(CURDIR)/$<
	@-echo

# nested externs doesn't actually contain a generator named
# "nested_externs", and has no internal tests in any case.
test_generator_nested_externs:
	@echo "Skipping"

$(BUILD_DIR)/RunGenMain.o: $(ROOT_DIR)/tools/RunGenMain.cpp $(RUNTIME_EXPORTED_INCLUDES) $(ROOT_DIR)/tools/RunGen.h
	@mkdir -p $(@D)
	$(CXX) -c $< $(TEST_CXX_FLAGS) $(OPTIMIZE) $(IMAGE_IO_CXX_FLAGS) -I$(INCLUDE_DIR) -I $(SRC_DIR)/runtime -I$(ROOT_DIR)/tools -o $@

$(FILTERS_DIR)/%.registration.o: $(FILTERS_DIR)/%.registration.cpp
	@mkdir -p $(@D)
	$(CXX) -c $< $(TEST_CXX_FLAGS) -o $@

$(FILTERS_DIR)/%.rungen: $(BUILD_DIR)/RunGenMain.o $(BIN_DIR)/$(TARGET)/runtime.a $(FILTERS_DIR)/%.registration.o $(FILTERS_DIR)/%.a
	@mkdir -p $(@D)
	$(CXX) -std=c++11 -I$(FILTERS_DIR) \
		$(BUILD_DIR)/RunGenMain.o \
		$(BIN_DIR)/$(TARGET)/runtime.a \
		$(call alwayslink,$(FILTERS_DIR)/$*.registration.o) \
		$(FILTERS_DIR)/$*.a \
		$(GEN_AOT_LD_FLAGS) $(IMAGE_IO_LIBS) -o $@

RUNARGS ?=

$(FILTERS_DIR)/%.run: $(FILTERS_DIR)/%.rungen
	$(CURDIR)/$< $(RUNARGS)
	@-echo

# Test linking multiple filters into a single RunGen instance
$(FILTERS_DIR)/multi_rungen: $(BUILD_DIR)/RunGenMain.o $(BIN_DIR)/$(TARGET)/runtime.a \
														 $(FILTERS_DIR)/blur2x2.registration.o $(FILTERS_DIR)/blur2x2.a \
														 $(FILTERS_DIR)/cxx_mangling.registration.o $(FILTERS_DIR)/cxx_mangling.a \
														 $(FILTERS_DIR)/pyramid.registration.o $(FILTERS_DIR)/pyramid.a
	@mkdir -p $(@D)
	$(CXX) -std=c++11 -I$(FILTERS_DIR) \
			$(BUILD_DIR)/RunGenMain.o \
			$(BIN_DIR)/$(TARGET)/runtime.a \
			$(call alwayslink,$(FILTERS_DIR)/blur2x2.registration.o) \
			$(call alwayslink,$(FILTERS_DIR)/cxx_mangling.registration.o) \
			$(call alwayslink,$(FILTERS_DIR)/pyramid.registration.o) \
			$(FILTERS_DIR)/blur2x2.a \
			$(FILTERS_DIR)/cxx_mangling.a \
			$(FILTERS_DIR)/pyramid.a \
			$(GEN_AOT_LD_FLAGS) $(IMAGE_IO_LIBS) -o $@

# Test concatenating multiple registration files as well, which should also work
$(FILTERS_DIR)/multi_rungen2.registration.cpp: $(FILTERS_DIR)/blur2x2.registration.cpp $(FILTERS_DIR)/cxx_mangling.registration.cpp $(FILTERS_DIR)/pyramid.registration.cpp
	cat $^ > $@

$(FILTERS_DIR)/multi_rungen2: $(BUILD_DIR)/RunGenMain.o $(BIN_DIR)/$(TARGET)/runtime.a \
														 $(FILTERS_DIR)/multi_rungen2.registration.cpp \
														 $(FILTERS_DIR)/blur2x2.a \
														 $(FILTERS_DIR)/cxx_mangling.a \
														 $(FILTERS_DIR)/pyramid.a
	@mkdir -p $(@D)
	$(CXX) -std=c++11 -I$(FILTERS_DIR) $^ $(GEN_AOT_LD_FLAGS) $(IMAGE_IO_LIBS) -o $@

$(BIN_DIR)/tutorial_%: $(ROOT_DIR)/tutorial/%.cpp $(BIN_DIR)/libHalide.$(SHARED_EXT) $(INCLUDE_DIR)/Halide.h
	@ if [[ $@ == *_run ]]; then \
		export TUTORIAL=$* ;\
		export LESSON=`echo $${TUTORIAL} | cut -b1-9`; \
		make -f $(THIS_MAKEFILE) tutorial_$${TUTORIAL/run/generate}; \
		$(CXX) $(TUTORIAL_CXX_FLAGS) $(IMAGE_IO_CXX_FLAGS) $(OPTIMIZE_FOR_BUILD_TIME) $< \
		-I$(TMP_DIR) -I$(INCLUDE_DIR) $(TMP_DIR)/$${LESSON}_*.a $(GEN_AOT_LD_FLAGS) $(IMAGE_IO_LIBS) -lz -o $@; \
	else \
		$(CXX) $(TUTORIAL_CXX_FLAGS) $(IMAGE_IO_CXX_FLAGS) $(OPTIMIZE_FOR_BUILD_TIME) $< \
		-I$(INCLUDE_DIR) -I$(ROOT_DIR)/tools $(TEST_LD_FLAGS) $(IMAGE_IO_LIBS) -o $@;\
	fi

$(BIN_DIR)/tutorial_lesson_15_generators: $(ROOT_DIR)/tutorial/lesson_15_generators.cpp $(BIN_DIR)/libHalide.$(SHARED_EXT) $(INCLUDE_DIR)/Halide.h $(BUILD_DIR)/GenGen.o
	$(CXX) $(TUTORIAL_CXX_FLAGS) $(IMAGE_IO_CXX_FLAGS) $(OPTIMIZE_FOR_BUILD_TIME) $< $(BUILD_DIR)/GenGen.o \
	-I$(INCLUDE_DIR) $(TEST_LD_FLAGS) $(IMAGE_IO_LIBS) -o $@

tutorial_lesson_15_generators: $(ROOT_DIR)/tutorial/lesson_15_generators_usage.sh $(BIN_DIR)/tutorial_lesson_15_generators
	@-mkdir -p $(TMP_DIR)
	cp $(BIN_DIR)/tutorial_lesson_15_generators $(TMP_DIR)/lesson_15_generate; \
	cd $(TMP_DIR); \
	PATH="$${PATH}:$(CURDIR)/$(BIN_DIR)" source $(ROOT_DIR)/tutorial/lesson_15_generators_usage.sh
	@-echo

$(BIN_DIR)/tutorial_lesson_16_rgb_generate: $(ROOT_DIR)/tutorial/lesson_16_rgb_generate.cpp $(BIN_DIR)/libHalide.$(SHARED_EXT) $(INCLUDE_DIR)/Halide.h $(BUILD_DIR)/GenGen.o
	$(CXX) $(TUTORIAL_CXX_FLAGS) $(IMAGE_IO_CXX_FLAGS) $(OPTIMIZE_FOR_BUILD_TIME) $< $(BUILD_DIR)/GenGen.o \
	-I$(INCLUDE_DIR) $(TEST_LD_FLAGS) $(IMAGE_IO_LIBS) -o $@

$(BIN_DIR)/tutorial_lesson_16_rgb_run: $(ROOT_DIR)/tutorial/lesson_16_rgb_run.cpp $(BIN_DIR)/tutorial_lesson_16_rgb_generate
	@-mkdir -p $(TMP_DIR)
	# Run the generator
	$(BIN_DIR)/tutorial_lesson_16_rgb_generate -g brighten -o $(TMP_DIR) -f brighten_planar      target=host layout=planar
	$(BIN_DIR)/tutorial_lesson_16_rgb_generate -g brighten -o $(TMP_DIR) -f brighten_interleaved target=host-no_runtime layout=interleaved
	$(BIN_DIR)/tutorial_lesson_16_rgb_generate -g brighten -o $(TMP_DIR) -f brighten_either      target=host-no_runtime layout=either
	$(BIN_DIR)/tutorial_lesson_16_rgb_generate -g brighten -o $(TMP_DIR) -f brighten_specialized target=host-no_runtime layout=specialized
	# Compile the runner
	$(CXX) $(TUTORIAL_CXX_FLAGS) $(IMAGE_IO_CXX_FLAGS) $(OPTIMIZE_FOR_BUILD_TIME) $< \
	-I$(INCLUDE_DIR) -L$(BIN_DIR) -I $(TMP_DIR) $(TMP_DIR)/brighten_*.a \
        -lHalide $(TEST_LD_FLAGS) $(COMMON_LD_FLAGS) $(IMAGE_IO_LIBS) -o $@
	@-echo

$(BIN_DIR)/tutorial_lesson_21_auto_scheduler_generate: $(ROOT_DIR)/tutorial/lesson_21_auto_scheduler_generate.cpp $(BIN_DIR)/libHalide.$(SHARED_EXT) $(INCLUDE_DIR)/Halide.h $(BUILD_DIR)/GenGen.o
	$(CXX) $(TUTORIAL_CXX_FLAGS) $(IMAGE_IO_CXX_FLAGS) $(OPTIMIZE_FOR_BUILD_TIME) $< $(BUILD_DIR)/GenGen.o \
	-I$(INCLUDE_DIR) $(TEST_LD_FLAGS) $(IMAGE_IO_LIBS) -o $@

# The values in MachineParams are:
# - the maximum level of parallelism available,
# - the size of the last-level cache (in KB),
# - the ratio between the cost of a miss at the last level cache and the cost
#   of arithmetic on the target architecture
# ...in that order.
LESSON_21_MACHINE_PARAMS = 32,16777216,40

$(BIN_DIR)/tutorial_lesson_21_auto_scheduler_run: $(ROOT_DIR)/tutorial/lesson_21_auto_scheduler_run.cpp $(BIN_DIR)/tutorial_lesson_21_auto_scheduler_generate
	@-mkdir -p $(TMP_DIR)
	# Run the generator
	$(BIN_DIR)/tutorial_lesson_21_auto_scheduler_generate -g auto_schedule_gen -o $(TMP_DIR) -e static_library,h,schedule -f auto_schedule_false target=host            auto_schedule=false
	$(BIN_DIR)/tutorial_lesson_21_auto_scheduler_generate -g auto_schedule_gen -o $(TMP_DIR) -e static_library,h,schedule -f auto_schedule_true  target=host-no_runtime auto_schedule=true machine_params=$(LESSON_21_MACHINE_PARAMS)
	# Compile the runner
	$(CXX) $(TUTORIAL_CXX_FLAGS) $(IMAGE_IO_CXX_FLAGS) $(OPTIMIZE_FOR_BUILD_TIME) $< \
	-I$(INCLUDE_DIR) -L$(BIN_DIR) -I $(TMP_DIR) $(TMP_DIR)/auto_schedule_*.a \
        -lHalide $(TEST_LD_FLAGS) $(COMMON_LD_FLAGS) $(IMAGE_IO_LIBS) -o $@
	@-echo

test_internal: $(BIN_DIR)/test_internal
	@-mkdir -p $(TMP_DIR)
	cd $(TMP_DIR) ; $(CURDIR)/$<
	@-echo

correctness_%: $(BIN_DIR)/correctness_%
	@-mkdir -p $(TMP_DIR)
	cd $(TMP_DIR) ; $(CURDIR)/$<
	@-echo

quiet_correctness_%: $(BIN_DIR)/correctness_%
	@-mkdir -p $(TMP_DIR)
	@cd $(TMP_DIR) ; ( $(CURDIR)/$< 2>stderr_$*.txt > stdout_$*.txt && echo -n . ) || ( echo ; echo FAILED TEST: $* ; cat stdout_$*.txt stderr_$*.txt ; false )

valgrind_%: $(BIN_DIR)/correctness_%
	@-mkdir -p $(TMP_DIR)
	cd $(TMP_DIR) ; valgrind --error-exitcode=-1 $(CURDIR)/$<
	@-echo

# Use Intel SDE to emulate an avx 512 processor.
avx512_%: $(BIN_DIR)/correctness_%
	@-mkdir -p $(TMP_DIR)
	cd $(TMP_DIR) ; sde -cnl -- $(CURDIR)/$<
	cd $(TMP_DIR) ; sde -knl -- $(CURDIR)/$<
	@-echo

# This test is *supposed* to do an out-of-bounds read, so skip it when testing under valgrind
valgrind_tracing_stack: $(BIN_DIR)/correctness_tracing_stack
	@-mkdir -p $(TMP_DIR)
	cd $(TMP_DIR) ; $(CURDIR)/$(BIN_DIR)/correctness_tracing_stack
	@-echo

performance_%: $(BIN_DIR)/performance_%
	@-mkdir -p $(TMP_DIR)
	cd $(TMP_DIR) ; $(CURDIR)/$<
	@-echo

error_%: $(BIN_DIR)/error_%
	@-mkdir -p $(TMP_DIR)
	cd $(TMP_DIR) ; $(CURDIR)/$< 2>&1 | egrep --q "terminating with uncaught exception|^terminate called|^Error|Assertion.*failed"
	@-echo

warning_%: $(BIN_DIR)/warning_%
	@-mkdir -p $(TMP_DIR)
	cd $(TMP_DIR) ; $(CURDIR)/$< 2>&1 | egrep --q "^Warning"
	@-echo

opengl_%: $(BIN_DIR)/opengl_%
	@-mkdir -p $(TMP_DIR)
	cd $(TMP_DIR) ; $(CURDIR)/$< 2>&1
	@-echo

generator_jit_%: $(BIN_DIR)/generator_jit_%
	@-mkdir -p $(TMP_DIR)
	cd $(TMP_DIR) ; $(CURDIR)/$<
	@-echo

generator_aot_%: $(BIN_DIR)/$(TARGET)/generator_aot_%
	@-mkdir -p $(TMP_DIR)
	cd $(TMP_DIR) ; $(CURDIR)/$<
	@-echo

generator_aotcpp_%: $(BIN_DIR)/$(TARGET)/generator_aotcpp_%
	@-mkdir -p $(TMP_DIR)
	cd $(TMP_DIR) ; $(CURDIR)/$<
	@-echo

$(TMP_DIR)/images/%.png: $(ROOT_DIR)/tutorial/images/%.png
	@-mkdir -p $(TMP_DIR)/images
	cp $< $(TMP_DIR)/images/

tutorial_%: $(BIN_DIR)/tutorial_% $(TMP_DIR)/images/rgb.png $(TMP_DIR)/images/gray.png
	@-mkdir -p $(TMP_DIR)
	cd $(TMP_DIR) ; $(CURDIR)/$<
	@-echo

auto_schedule_%: $(BIN_DIR)/auto_schedule_%
	@-mkdir -p $(TMP_DIR)
	cd $(TMP_DIR) ; $(CURDIR)/$<
	@-echo

time_compilation_test_%: $(BIN_DIR)/test_%
	$(TIME_COMPILATION) compile_times_correctness.csv make -f $(THIS_MAKEFILE) $(@:time_compilation_test_%=test_%)

time_compilation_performance_%: $(BIN_DIR)/performance_%
	$(TIME_COMPILATION) compile_times_performance.csv make -f $(THIS_MAKEFILE) $(@:time_compilation_performance_%=performance_%)

time_compilation_opengl_%: $(BIN_DIR)/opengl_%
	$(TIME_COMPILATION) compile_times_opengl.csv make -f $(THIS_MAKEFILE) $(@:time_compilation_opengl_%=opengl_%)

time_compilation_generator_%: $(BIN_DIR)/%.generator
	$(TIME_COMPILATION) compile_times_generator.csv make -f $(THIS_MAKEFILE) $(@:time_compilation_generator_%=$(FILTERS_DIR)/%.a)

TEST_APPS=\
	HelloMatlab \
	bilateral_grid \
	blur \
	camera_pipe \
	c_backend \
	conv_layer \
	fft \
	interpolate \
	lens_blur \
	linear_algebra \
	local_laplacian \
	nl_means \
	resize \
	stencil_chain \
	wavelet \

.PHONY: test_apps
test_apps: distrib
	@for APP in $(TEST_APPS); do \
		echo Testing app $${APP}... ; \
		make -C $(ROOT_DIR)/apps/$${APP} test \
			HALIDE_DISTRIB_PATH=$(CURDIR)/$(DISTRIB_DIR) \
			BIN=$(ROOT_DIR)/apps/$${APP}/bin \
			|| exit 1 ; \
	done

.PHONY: test_python2
test_python2: distrib $(BIN_DIR)/host/runtime.a
	make -C $(ROOT_DIR)/python_bindings \
		-f $(ROOT_DIR)/python_bindings/Makefile \
		test \
		HALIDE_DISTRIB_PATH=$(CURDIR)/$(DISTRIB_DIR) \
		BIN=$(CURDIR)/$(BIN_DIR)/python2_bindings \
		PYTHON=python \
		PYBIND11_PATH=$(REAL_PYBIND11_PATH)

.PHONY: test_python
test_python: distrib $(BIN_DIR)/host/runtime.a
	make -C $(ROOT_DIR)/python_bindings \
		-f $(ROOT_DIR)/python_bindings/Makefile \
		test \
		HALIDE_DISTRIB_PATH=$(CURDIR)/$(DISTRIB_DIR) \
		BIN=$(CURDIR)/$(BIN_DIR)/python3_bindings \
		PYTHON=python3 \
		PYBIND11_PATH=$(REAL_PYBIND11_PATH)

# It's just for compiling the runtime, so earlier clangs *might* work,
# but best to peg it to the minimum llvm version.
ifneq (,$(findstring clang version 3.7,$(CLANG_VERSION)))
CLANG_OK=yes
endif

ifneq (,$(findstring clang version 3.8,$(CLANG_VERSION)))
CLANG_OK=yes
endif

ifneq (,$(findstring clang version 4.0,$(CLANG_VERSION)))
CLANG_OK=yes
endif

ifneq (,$(findstring clang version 5.0,$(CLANG_VERSION)))
CLANG_OK=yes
endif

ifneq (,$(findstring clang version 6.0,$(CLANG_VERSION)))
CLANG_OK=yes
endif

ifneq (,$(findstring clang version 7.0,$(CLANG_VERSION)))
CLANG_OK=yes
endif

ifneq (,$(findstring clang version 8.0,$(CLANG_VERSION)))
CLANG_OK=yes
endif

ifneq (,$(findstring clang version 9.0,$(CLANG_VERSION)))
CLANG_OK=yes
endif

ifneq (,$(findstring Apple LLVM version 5.0,$(CLANG_VERSION)))
CLANG_OK=yes
endif

ifneq ($(CLANG_OK), )
$(BUILD_DIR)/clang_ok:
	@echo "Found a new enough version of clang"
	mkdir -p $(BUILD_DIR)
	touch $(BUILD_DIR)/clang_ok
else
$(BUILD_DIR)/clang_ok:
	@echo "Can't find clang or version of clang too old (we need 3.7 or greater):"
	@echo "You can override this check by setting CLANG_OK=y"
	echo '$(CLANG_VERSION)'
	echo $(findstring version 3,$(CLANG_VERSION))
	echo $(findstring version 3.0,$(CLANG_VERSION))
	$(CLANG) --version
	@exit 1
endif

ifneq (,$(findstring $(LLVM_VERSION_TIMES_10), 60 70 80 90))
LLVM_OK=yes
endif

ifneq ($(LLVM_OK), )
$(BUILD_DIR)/llvm_ok: $(BUILD_DIR)/rtti_ok
	@echo "Found a new enough version of llvm"
	mkdir -p $(BUILD_DIR)
	touch $(BUILD_DIR)/llvm_ok
else
$(BUILD_DIR)/llvm_ok:
	@echo "Can't find llvm or version of llvm too old (we need 6.0 or greater):"
	@echo "You can override this check by setting LLVM_OK=y"
	$(LLVM_CONFIG) --version
	@exit 1
endif

ifneq ($(WITH_RTTI), )
ifneq ($(LLVM_HAS_NO_RTTI), )
else
RTTI_OK=yes # Enabled in Halide and LLVM
endif
else
RTTI_OK=yes # Enabled in LLVM but not in Halide
endif

ifneq ($(RTTI_OK), )
$(BUILD_DIR)/rtti_ok:
	mkdir -p $(BUILD_DIR)
	touch $(BUILD_DIR)/rtti_ok
else
$(BUILD_DIR)/rtti_ok:
	@echo "Can't enable RTTI - llvm was compiled without it."
	@echo "LLVM c++ flags: " $(LLVM_CXX_FLAGS)
	@exit 1
endif

.PHONY: doc
$(DOC_DIR): doc
doc: $(SRC_DIR) Doxyfile
	doxygen

Doxyfile: Doxyfile.in
	@echo "Generating $@"
	@sed -e "s#@CMAKE_BINARY_DIR@#$(shell pwd)#g" \
	     -e "s#@CMAKE_SOURCE_DIR@#$(shell pwd)#g" \
	    $< > $@

install: $(LIB_DIR)/libHalide.a $(BIN_DIR)/libHalide.$(SHARED_EXT) $(INCLUDE_DIR)/Halide.h $(RUNTIME_EXPORTED_INCLUDES)
	mkdir -p $(PREFIX)/include $(PREFIX)/bin $(PREFIX)/lib $(PREFIX)/share/halide/tutorial/images $(PREFIX)/share/halide/tools $(PREFIX)/share/halide/tutorial/figures
	cp $(LIB_DIR)/libHalide.a $(BIN_DIR)/libHalide.$(SHARED_EXT) $(PREFIX)/lib
	cp $(INCLUDE_DIR)/Halide.h $(PREFIX)/include
	cp $(INCLUDE_DIR)/HalideBuffer.h $(PREFIX)/include
	cp $(INCLUDE_DIR)/HalideRuntim*.h $(PREFIX)/include
	cp $(ROOT_DIR)/tutorial/images/*.png $(PREFIX)/share/halide/tutorial/images
	cp $(ROOT_DIR)/tutorial/figures/*.gif $(PREFIX)/share/halide/tutorial/figures
	cp $(ROOT_DIR)/tutorial/figures/*.jpg $(PREFIX)/share/halide/tutorial/figures
	cp $(ROOT_DIR)/tutorial/figures/*.mp4 $(PREFIX)/share/halide/tutorial/figures
	cp $(ROOT_DIR)/tutorial/*.cpp $(PREFIX)/share/halide/tutorial
	cp $(ROOT_DIR)/tutorial/*.h $(PREFIX)/share/halide/tutorial
	cp $(ROOT_DIR)/tutorial/*.sh $(PREFIX)/share/halide/tutorial
	cp $(ROOT_DIR)/tools/mex_halide.m $(PREFIX)/share/halide/tools
	cp $(ROOT_DIR)/tools/GenGen.cpp $(PREFIX)/share/halide/tools
	cp $(ROOT_DIR)/tools/RunGen.h $(PREFIX)/share/halide/tools
	cp $(ROOT_DIR)/tools/RunGenMain.cpp $(PREFIX)/share/halide/tools
	cp $(ROOT_DIR)/tools/halide_image.h $(PREFIX)/share/halide/tools
	cp $(ROOT_DIR)/tools/halide_image_io.h $(PREFIX)/share/halide/tools
	cp $(ROOT_DIR)/tools/halide_image_info.h $(PREFIX)/share/halide/tools
	cp $(ROOT_DIR)/tools/halide_malloc_trace.h $(PREFIX)/share/halide/tools
ifeq ($(UNAME), Darwin)
	install_name_tool -id $(PREFIX)/lib/libHalide.$(SHARED_EXT) $(PREFIX)/lib/libHalide.$(SHARED_EXT)
endif

# This is a specialized 'install' for users who need Hexagon support libraries as well.
install_qc: install $(HEXAGON_RUNTIME_LIBS)
	mkdir -p $(PREFIX)/lib/arm-32-android $(PREFIX)/lib/arm-64-android $(PREFIX)/lib/host $(PREFIX)/lib/v60 $(PREFIX)/tools
	cp $(HEXAGON_RUNTIME_LIBS_DIR)/arm-32-android/* $(PREFIX)/lib/arm-32-android
	cp $(HEXAGON_RUNTIME_LIBS_DIR)/arm-64-android/* $(PREFIX)/lib/arm-64-android
	cp $(HEXAGON_RUNTIME_LIBS_DIR)/host/* $(PREFIX)/lib/host
	cp -r $(HEXAGON_RUNTIME_LIBS_DIR)/v60/* $(PREFIX)/lib/v60
	ln -sf $(PREFIX)/share/halide/tools/GenGen.cpp $(PREFIX)/tools/GenGen.cpp
	ln -sf $(PREFIX)/lib/v60/hexagon_sim_remote $(PREFIX)/bin/hexagon_sim_remote
	ln -sf $(PREFIX)/lib/v60/libsim_qurt.a $(PREFIX)/lib/libsim_qurt.a
	ln -sf $(PREFIX)/lib/v60/libsim_qurt_vtcm.a $(PREFIX)/lib/libsim_qurt_vtcm.a

# We need to capture the system libraries that we'll need to link
# against, so that downstream consumers of our build rules don't
# have to guess what's necessary on their system; call
# llvm-config and capture the result in config files that
# we include in our distribution.
HALIDE_RTTI_RAW=$(if $(WITH_RTTI),1,0)

$(BUILD_DIR)/halide_config.%: $(ROOT_DIR)/tools/halide_config.%.tpl
	@mkdir -p $(@D)
	cat $< | sed -e 's/@HALIDE_SYSTEM_LIBS_RAW@/${LLVM_SYSTEM_LIBS}/g' \
	       | sed -e 's/@HALIDE_RTTI_RAW@/${HALIDE_RTTI_RAW}/g' > $@

$(DISTRIB_DIR)/halide.tgz: $(LIB_DIR)/libHalide.a \
						   $(BIN_DIR)/libHalide.$(SHARED_EXT) \
						   $(INCLUDE_DIR)/Halide.h \
						   $(RUNTIME_EXPORTED_INCLUDES) \
						   $(ROOT_DIR)/README*.md \
               $(BUILD_DIR)/halide_config.cmake \
               $(BUILD_DIR)/halide_config.make \
						   $(ROOT_DIR)/halide.cmake
	mkdir -p $(DISTRIB_DIR)/include \
	         $(DISTRIB_DIR)/bin \
	         $(DISTRIB_DIR)/lib \
	         $(DISTRIB_DIR)/tutorial \
	         $(DISTRIB_DIR)/tutorial/images \
	         $(DISTRIB_DIR)/tools \
	         $(DISTRIB_DIR)/tutorial/figures
	cp $(BIN_DIR)/libHalide.$(SHARED_EXT) $(DISTRIB_DIR)/bin
	cp $(LIB_DIR)/libHalide.a $(DISTRIB_DIR)/lib
	cp $(INCLUDE_DIR)/Halide.h $(DISTRIB_DIR)/include
	cp $(INCLUDE_DIR)/HalideBuffer.h $(DISTRIB_DIR)/include
	cp $(INCLUDE_DIR)/HalideRuntim*.h $(DISTRIB_DIR)/include
	cp $(ROOT_DIR)/tutorial/images/*.png $(DISTRIB_DIR)/tutorial/images
	cp $(ROOT_DIR)/tutorial/figures/*.gif $(DISTRIB_DIR)/tutorial/figures
	cp $(ROOT_DIR)/tutorial/figures/*.jpg $(DISTRIB_DIR)/tutorial/figures
	cp $(ROOT_DIR)/tutorial/figures/*.mp4 $(DISTRIB_DIR)/tutorial/figures
	cp $(ROOT_DIR)/tutorial/*.cpp $(DISTRIB_DIR)/tutorial
	cp $(ROOT_DIR)/tutorial/*.h $(DISTRIB_DIR)/tutorial
	cp $(ROOT_DIR)/tutorial/*.sh $(DISTRIB_DIR)/tutorial
	cp $(ROOT_DIR)/tools/mex_halide.m $(DISTRIB_DIR)/tools
	cp $(ROOT_DIR)/tools/GenGen.cpp $(DISTRIB_DIR)/tools
	cp $(ROOT_DIR)/tools/RunGen.h $(DISTRIB_DIR)/tools
	cp $(ROOT_DIR)/tools/RunGenMain.cpp $(DISTRIB_DIR)/tools
	cp $(ROOT_DIR)/tools/halide_benchmark.h $(DISTRIB_DIR)/tools
	cp $(ROOT_DIR)/tools/halide_image.h $(DISTRIB_DIR)/tools
	cp $(ROOT_DIR)/tools/halide_image_io.h $(DISTRIB_DIR)/tools
	cp $(ROOT_DIR)/tools/halide_image_info.h $(DISTRIB_DIR)/tools
	cp $(ROOT_DIR)/tools/halide_malloc_trace.h $(DISTRIB_DIR)/tools
	cp $(ROOT_DIR)/tools/halide_trace_config.h $(DISTRIB_DIR)/tools
	cp $(ROOT_DIR)/README*.md $(DISTRIB_DIR)
	cp $(BUILD_DIR)/halide_config.* $(DISTRIB_DIR)
	cp $(ROOT_DIR)/halide.cmake $(DISTRIB_DIR)
	ln -sf $(DISTRIB_DIR) halide
	tar -czf $(DISTRIB_DIR)/halide.tgz \
		halide/bin \
		halide/lib \
		halide/include \
		halide/tutorial \
		halide/README*.md \
		halide/tools/mex_halide.m \
		halide/tools/*.cpp \
		halide/tools/halide_benchmark.h \
		halide/tools/halide_image.h \
		halide/tools/halide_image_io.h \
		halide/tools/halide_image_info.h \
		halide/tools/halide_malloc_trace.h \
		halide/tools/halide_trace_config.h
	rm -rf halide

.PHONY: distrib
distrib: $(DISTRIB_DIR)/halide.tgz

$(BIN_DIR)/HalideTraceViz: $(ROOT_DIR)/util/HalideTraceViz.cpp $(INCLUDE_DIR)/HalideRuntime.h $(ROOT_DIR)/tools/halide_image_io.h $(ROOT_DIR)/tools/halide_trace_config.h
	$(CXX) $(OPTIMIZE) -std=c++11 $(filter %.cpp,$^) -I$(INCLUDE_DIR) -I$(ROOT_DIR)/tools -L$(BIN_DIR) -o $@

$(BIN_DIR)/HalideTraceDump: $(ROOT_DIR)/util/HalideTraceDump.cpp $(ROOT_DIR)/util/HalideTraceUtils.cpp $(INCLUDE_DIR)/HalideRuntime.h $(ROOT_DIR)/tools/halide_image_io.h
	$(CXX) $(OPTIMIZE) -std=c++11 $(filter %.cpp,$^) -I$(INCLUDE_DIR) -I$(ROOT_DIR)/tools -I$(ROOT_DIR)/src/runtime -L$(BIN_DIR) $(IMAGE_IO_CXX_FLAGS) $(IMAGE_IO_LIBS) -o $@<|MERGE_RESOLUTION|>--- conflicted
+++ resolved
@@ -109,10 +109,6 @@
 # AMDGPU target is WIP
 WITH_AMDGPU ?= $(findstring amdgpu, $(LLVM_COMPONENTS))
 WITH_WEBASSEMBLY ?= $(findstring webassembly, $(LLVM_COMPONENTS))
-<<<<<<< HEAD
-
-=======
->>>>>>> dfa72053
 WITH_OPENCL ?= not-empty
 WITH_METAL ?= not-empty
 WITH_OPENGL ?= not-empty
