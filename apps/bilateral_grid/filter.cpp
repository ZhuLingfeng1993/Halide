--- conflicted
+++ resolved
@@ -8,10 +8,7 @@
 #include "bilateral_grid_gradient_auto_schedule.h"
 #endif
 
-<<<<<<< HEAD
 #include "benchmark_util.h"
-=======
->>>>>>> 18304a75
 #include "HalideBuffer.h"
 #include "halide_benchmark.h"
 #include "halide_image_io.h"
@@ -26,17 +23,11 @@
         return 0;
     }
 
-<<<<<<< HEAD
-    float r_sigma = (float) atof(argv[3]);
-=======
     float r_sigma = (float)atof(argv[3]);
-    int timing_iterations = atoi(argv[4]);
->>>>>>> 18304a75
 
     Buffer<float> input = load_and_convert_image(argv[1]);
     Buffer<float> output(input.width(), input.height());
 
-<<<<<<< HEAD
     multi_way_bench({
         {"Manual", [&]() { bilateral_grid(input, r_sigma, output); output.device_sync(); }},
     #ifndef NO_AUTO_SCHEDULE
@@ -45,28 +36,6 @@
     #endif
         }
     );
-=======
-    bilateral_grid(input, r_sigma, output);
-
-    // Timing code. Timing doesn't include copying the input data to
-    // the gpu or copying the output back.
-
-    // Manually-tuned version
-    double min_t_manual = benchmark(timing_iterations, 10, [&]() {
-        bilateral_grid(input, r_sigma, output);
-        output.device_sync();
-    });
-    printf("Manually-tuned time: %gms\n", min_t_manual * 1e3);
-
-#ifndef NO_AUTO_SCHEDULE
-    // Auto-scheduled version
-    double min_t_auto = benchmark(timing_iterations, 10, [&]() {
-        bilateral_grid_auto_schedule(input, r_sigma, output);
-        output.device_sync();
-    });
-    printf("Auto-scheduled time: %gms\n", min_t_auto * 1e3);
-#endif
->>>>>>> 18304a75
 
     convert_and_save_image(output, argv[2]);
 
