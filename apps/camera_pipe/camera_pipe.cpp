#include "Halide.h"
#include <stdint.h>

using namespace Halide;

Target target;

Var x, y, yi("yi"), yo("yo"), c("c");
Func processed("processed");

// Average two positive values rounding up
Expr avg(Expr a, Expr b) {
    Type wider = a.type().with_bits(a.type().bits() * 2);
    return cast(a.type(), (cast(wider, a) + b + 1)/2);
}

Func hot_pixel_suppression(Func input) {

    Expr a = max(max(input(x-2, y), input(x+2, y)),
                 max(input(x, y-2), input(x, y+2)));

    Func denoised;
    denoised(x, y) = clamp(input(x, y), 0, a);

    return denoised;
}

Func interleave_x(Func a, Func b) {
    Func out;
    out(x, y) = select((x%2)==0, a(x/2, y), b(x/2, y));
    return out;
}

Func interleave_y(Func a, Func b) {
    Func out;
    out(x, y) = select((y%2)==0, a(x, y/2), b(x, y/2));
    return out;
}

Func deinterleave(Func raw) {
    // Deinterleave the color channels
    Func deinterleaved;

    deinterleaved(x, y, c) = select(c == 0, raw(2*x, 2*y),
                                    c == 1, raw(2*x+1, 2*y),
                                    c == 2, raw(2*x, 2*y+1),
                                            raw(2*x+1, 2*y+1));
    return deinterleaved;
}

Func demosaic(Func deinterleaved) {
    // These are the values we already know from the input
    // x_y = the value of channel x at a site in the input of channel y
    // gb refers to green sites in the blue rows
    // gr refers to green sites in the red rows

    // Give more convenient names to the four channels we know
    Func r_r, g_gr, g_gb, b_b;
    g_gr(x, y) = deinterleaved(x, y, 0);
    r_r(x, y)  = deinterleaved(x, y, 1);
    b_b(x, y)  = deinterleaved(x, y, 2);
    g_gb(x, y) = deinterleaved(x, y, 3);

    // These are the ones we need to interpolate
    Func b_r, g_r, b_gr, r_gr, b_gb, r_gb, r_b, g_b;

    // First calculate green at the red and blue sites

    // Try interpolating vertically and horizontally. Also compute
    // differences vertically and horizontally. Use interpolation in
    // whichever direction had the smallest difference.
    Expr gv_r  = avg(g_gb(x, y-1), g_gb(x, y));
    Expr gvd_r = absd(g_gb(x, y-1), g_gb(x, y));
    Expr gh_r  = avg(g_gr(x+1, y), g_gr(x, y));
    Expr ghd_r = absd(g_gr(x+1, y), g_gr(x, y));

    g_r(x, y)  = select(ghd_r < gvd_r, gh_r, gv_r);

    Expr gv_b  = avg(g_gr(x, y+1), g_gr(x, y));
    Expr gvd_b = absd(g_gr(x, y+1), g_gr(x, y));
    Expr gh_b  = avg(g_gb(x-1, y), g_gb(x, y));
    Expr ghd_b = absd(g_gb(x-1, y), g_gb(x, y));

    g_b(x, y)  = select(ghd_b < gvd_b, gh_b, gv_b);

    // Next interpolate red at gr by first interpolating, then
    // correcting using the error green would have had if we had
    // interpolated it in the same way (i.e. add the second derivative
    // of the green channel at the same place).
    Expr correction;
    correction = g_gr(x, y) - avg(g_r(x, y), g_r(x-1, y));
    r_gr(x, y) = correction + avg(r_r(x-1, y), r_r(x, y));

    // Do the same for other reds and blues at green sites
    correction = g_gr(x, y) - avg(g_b(x, y), g_b(x, y-1));
    b_gr(x, y) = correction + avg(b_b(x, y), b_b(x, y-1));

    correction = g_gb(x, y) - avg(g_r(x, y), g_r(x, y+1));
    r_gb(x, y) = correction + avg(r_r(x, y), r_r(x, y+1));

    correction = g_gb(x, y) - avg(g_b(x, y), g_b(x+1, y));
    b_gb(x, y) = correction + avg(b_b(x, y), b_b(x+1, y));

    // Now interpolate diagonally to get red at blue and blue at
    // red. Hold onto your hats; this gets really fancy. We do the
    // same thing as for interpolating green where we try both
    // directions (in this case the positive and negative diagonals),
    // and use the one with the lowest absolute difference. But we
    // also use the same trick as interpolating red and blue at green
    // sites - we correct our interpolations using the second
    // derivative of green at the same sites.

    correction = g_b(x, y)  - avg(g_r(x, y), g_r(x-1, y+1));
    Expr rp_b  = correction + avg(r_r(x, y), r_r(x-1, y+1));
    Expr rpd_b = absd(r_r(x, y), r_r(x-1, y+1));

    correction = g_b(x, y)  - avg(g_r(x-1, y), g_r(x, y+1));
    Expr rn_b  = correction + avg(r_r(x-1, y), r_r(x, y+1));
    Expr rnd_b = absd(r_r(x-1, y), r_r(x, y+1));

    r_b(x, y)  = select(rpd_b < rnd_b, rp_b, rn_b);


    // Same thing for blue at red
    correction = g_r(x, y)  - avg(g_b(x, y), g_b(x+1, y-1));
    Expr bp_r  = correction + avg(b_b(x, y), b_b(x+1, y-1));
    Expr bpd_r = absd(b_b(x, y), b_b(x+1, y-1));

    correction = g_r(x, y)  - avg(g_b(x+1, y), g_b(x, y-1));
    Expr bn_r  = correction + avg(b_b(x+1, y), b_b(x, y-1));
    Expr bnd_r = absd(b_b(x+1, y), b_b(x, y-1));

    b_r(x, y)  =  select(bpd_r < bnd_r, bp_r, bn_r);

    // Interleave the resulting channels
    Func r = interleave_y(interleave_x(r_gr, r_r),
                          interleave_x(r_b, r_gb));
    Func g = interleave_y(interleave_x(g_gr, g_r),
                          interleave_x(g_b, g_gb));
    Func b = interleave_y(interleave_x(b_gr, b_r),
                          interleave_x(b_b, b_gb));

    Func output;
    output(x, y, c) = select(c == 0, r(x, y),
                             c == 1, g(x, y),
                                     b(x, y));


    /* THE SCHEDULE */
<<<<<<< HEAD
    if (target.features_any_of({Target::HVX_64, Target::HVX_128})) {
        // Compute these in chunks over tiles
        const int vector_size = target.has_feature(Target::HVX_128) ? 64 : 32;

        // It helps hexagon to align each scanline of the storage to the vector size.
        g_r.compute_at(processed, tx).align_storage(x, vector_size).vectorize(x, vector_size);
        g_b.compute_at(processed, tx).align_storage(x, vector_size).vectorize(x, vector_size);
        r_gr.compute_at(processed, tx).align_storage(x, vector_size).vectorize(x, vector_size);
        b_gr.compute_at(processed, tx).align_storage(x, vector_size).vectorize(x, vector_size);
        r_gb.compute_at(processed, tx).align_storage(x, vector_size).vectorize(x, vector_size);
        b_gb.compute_at(processed, tx).align_storage(x, vector_size).vectorize(x, vector_size);
        r_b.compute_at(processed, tx).align_storage(x, vector_size).vectorize(x, vector_size);
        b_r.compute_at(processed, tx).align_storage(x, vector_size).vectorize(x, vector_size);

        // These interleave in y, so unrolling them in y helps
        output.compute_at(processed, tx)
            .vectorize(x, vector_size * 2)
            .unroll(y, 2)
            .reorder(c, x, y)
            .bound(c, 0, 3).unroll(c);
    } else if (target.arch == Target::ARM) {
        // Optimized for ARM
        // Compute these in chunks over tiles, vectorized by 8
        g_r.compute_at(processed, tx).vectorize(x, 8);
        g_b.compute_at(processed, tx).vectorize(x, 8);
        r_gr.compute_at(processed, tx).vectorize(x, 8);
        b_gr.compute_at(processed, tx).vectorize(x, 8);
        r_gb.compute_at(processed, tx).vectorize(x, 8);
        b_gb.compute_at(processed, tx).vectorize(x, 8);
        r_b.compute_at(processed, tx).vectorize(x, 8);
        b_r.compute_at(processed, tx).vectorize(x, 8);

        // These interleave in y, so unrolling them in y helps
        output.compute_at(processed, tx)
            .vectorize(x, 8)
            .unroll(y, 2)
            .reorder(c, x, y)
            .bound(c, 0, 3).unroll(c);
    } else if (target.arch == Target::X86) {
        // Don't vectorize, because sse is bad at 16-bit interleaving
        g_r.compute_at(processed, tx);
        g_b.compute_at(processed, tx);
        r_gr.compute_at(processed, tx);
        b_gr.compute_at(processed, tx);
        r_gb.compute_at(processed, tx);
        b_gb.compute_at(processed, tx);
        r_b.compute_at(processed, tx);
        b_r.compute_at(processed, tx);

        // These interleave in x and y, so unrolling them helps
        output.compute_at(processed, tx)
            .unroll(x, 2)
            .unroll(y, 2)
            .reorder(c, x, y)
            .bound(c, 0, 3).unroll(c);
    } else {
        // Basic naive schedule
        g_r.compute_root();
        g_b.compute_root();
        r_gr.compute_root();
        b_gr.compute_root();
        r_gb.compute_root();
        b_gb.compute_root();
        r_b.compute_root();
        b_r.compute_root();
        output.compute_root();
    }
=======
    const int vec = target.natural_vector_size(UInt(16));
    g_r.compute_at(processed, yi).store_at(processed, yo).vectorize(x, vec).fold_storage(y, 2);
    g_b.compute_at(processed, yi).store_at(processed, yo).vectorize(x, vec).fold_storage(y, 2);
    output.compute_at(processed, x)
        .vectorize(x)
        .unroll(y)
        .reorder(c, x, y)
        .unroll(c);

>>>>>>> f3e62dd4
    return output;
}


Func color_correct(Func input, ImageParam matrix_3200, ImageParam matrix_7000, Param<float> kelvin) {
    // Get a color matrix by linearly interpolating between two
    // calibrated matrices using inverse kelvin.

    Func matrix;
    Expr alpha = (1.0f/kelvin - 1.0f/3200) / (1.0f/7000 - 1.0f/3200);
    Expr val =  (matrix_3200(x, y) * alpha + matrix_7000(x, y) * (1 - alpha));
    matrix(x, y) = cast<int16_t>(val * 256.0f); // Q8.8 fixed point
    matrix.compute_root();

    Func corrected;
    Expr ir = cast<int32_t>(input(x, y, 0));
    Expr ig = cast<int32_t>(input(x, y, 1));
    Expr ib = cast<int32_t>(input(x, y, 2));

    Expr r = matrix(3, 0) + matrix(0, 0) * ir + matrix(1, 0) * ig + matrix(2, 0) * ib;
    Expr g = matrix(3, 1) + matrix(0, 1) * ir + matrix(1, 1) * ig + matrix(2, 1) * ib;
    Expr b = matrix(3, 2) + matrix(0, 2) * ir + matrix(1, 2) * ig + matrix(2, 2) * ib;

    r = cast<int16_t>(r/256);
    g = cast<int16_t>(g/256);
    b = cast<int16_t>(b/256);
    corrected(x, y, c) = select(c == 0, r,
                                select(c == 1, g, b));

    return corrected;
}


Func apply_curve(Func input, Type result_type, Expr gamma, Expr contrast,
                 Expr blackLevel, Expr whiteLevel) {
    // copied from FCam
    Func curve("curve");

    Expr minRaw = 0 + blackLevel;
    Expr maxRaw = whiteLevel;

    // How much to upsample the LUT by when sampling it.
    int lutResample = 1;
    if (target.features_any_of({Target::HVX_64, Target::HVX_128})) {
        // On HVX, LUT lookups are much faster if they are to LUTs not
        // greater than 256 elements, so we reduce the tonemap to 256
        // elements and use linear interpolation to upsample it.
        lutResample = 4;
    }

    minRaw /= lutResample;
    maxRaw /= lutResample;

    Expr invRange = 1.0f/(maxRaw - minRaw);
    Expr b = 2.0f - pow(2.0f, contrast/100.0f);
    Expr a = 2.0f - 2.0f*b;

    // Get a linear luminance in the range 0-1
    Expr xf = clamp(cast<float>(x - minRaw)*invRange, 0.0f, 1.0f);
    // Gamma correct it
    Expr g = pow(xf, 1.0f/gamma);
    // Apply a piecewise quadratic contrast curve
    Expr z = select(g > 0.5f,
                    1.0f - (a*(1.0f-g)*(1.0f-g) + b*(1.0f-g)),
                    a*g*g + b*g);

    // Convert to 8 bit and save
    Expr val = cast(result_type, clamp(z*255.0f+0.5f, 0.0f, 255.0f));
    // makeLUT add guard band outside of (minRaw, maxRaw]:
    curve(x) = select(x <= minRaw, 0, select(x > maxRaw, 255, val));

    curve.compute_root(); // It's a LUT, compute it once ahead of time.

    Func curved;

    if (lutResample == 1) {
        // Use clamp to restrict size of LUT as allocated by compute_root
        curved(x, y, c) = curve(clamp(input(x, y, c), 0, 1023));
    } else {
        // Use linear interpolation to sample the LUT.
        Expr in = input(x, y, c);
        Expr u0 = in/lutResample;
        Expr u = in - u0*lutResample;
        Expr y0 = curve(clamp(u0, 0, 255));
        Expr y1 = curve(clamp(u0 + 1, 0, 255));
        curved(x, y, c) = cast<uint8_t>((cast<uint16_t>(y0)*lutResample + (y1 - y0)*u)/lutResample);
    }

    return curved;
}

Func process(Func raw, Type result_type,
             ImageParam matrix_3200, ImageParam matrix_7000, Param<float> color_temp,
             Param<float> gamma, Param<float> contrast, Param<int> blackLevel, Param<int> whiteLevel) {

    Var yii, xi;

    Func denoised = hot_pixel_suppression(raw);
    Func deinterleaved = deinterleave(denoised);
    Func demosaiced = demosaic(deinterleaved);
    Func corrected = color_correct(demosaiced, matrix_3200, matrix_7000, color_temp);
    Func curved = apply_curve(corrected, result_type, gamma, contrast, blackLevel, whiteLevel);

    processed(x, y, c) = curved(x, y, c);

    // Schedule
    Expr out_width = processed.output_buffer().width();
    Expr out_height = processed.output_buffer().height();

<<<<<<< HEAD
    processed.bound(c, 0, 3); // bound color loop 0-3, properly
    if (target.features_any_of({Target::HVX_64, Target::HVX_128})) {
        const int tile_width = 512;
        const int tile_height = 64;
        const int vector_size = target.has_feature(Target::HVX_128) ? 128 : 64;
        const int vector_size_16 = vector_size/2;
        denoised.compute_at(processed, tx)
            .align_storage(x, vector_size_16)
            .vectorize(x, vector_size_16);
        deinterleaved.compute_at(processed, tx)
            .align_storage(x, vector_size_16)
            .vectorize(x, vector_size_16)
            .reorder(c, x, y)
            .unroll(c);
        corrected.compute_at(processed, tx)
            .vectorize(x, vector_size_16)
            .reorder(c, x, y)
            .unroll(c);
        processed.compute_root()
            .hexagon()
            .tile(x, y, tx, ty, xi, yi, tile_width, tile_height)
            .reorder(xi, yi, c, tx, ty)
            .vectorize(xi, vector_size)
            .parallel(ty);

        // We can generate slightly better code if we know the output is a whole number of tiles.
        processed
            .bound(x, 0, (out_width/tile_width)*tile_width)
            .bound(y, 0, (out_height/tile_height)*tile_height);
    } else if (target.arch == Target::ARM) {
        // Compute in chunks over tiles, vectorized by 8
        const int tile_size = 32;
        denoised.compute_at(processed, tx)
            .vectorize(x, 8);
        deinterleaved.compute_at(processed, tx)
            .vectorize(x, 8)
            .reorder(c, x, y)
            .unroll(c);
        corrected.compute_at(processed, tx)
            .vectorize(x, 4)
            .reorder(c, x, y)
            .unroll(c);
        processed.compute_root()
            .tile(x, y, tx, ty, xi, yi, tile_size, tile_size)
            .reorder(xi, yi, c, tx, ty)
            .parallel(ty);

        // We can generate slightly better code if we know the output is a whole number of tiles.
        processed
            .bound(x, 0, (out_width/tile_size)*tile_size)
            .bound(y, 0, (out_height/tile_size)*tile_size);
    } else if (target.arch == Target::X86) {
        // Same as above, but don't vectorize (sse is bad at interleaved 16-bit ops)
        const int tile_size = 128;
        denoised.compute_at(processed, tx);
        deinterleaved.compute_at(processed, tx);
        corrected.compute_at(processed, tx);
        processed.compute_root()
            .tile(x, y, tx, ty, xi, yi, tile_size, tile_size)
            .reorder(xi, yi, c, tx, ty)
            .parallel(ty);

        // We can generate slightly better code if we know the output is a whole number of tiles.
        processed
            .bound(x, 0, (out_width/tile_size)*tile_size)
            .bound(y, 0, (out_height/tile_size)*tile_size);
    } else {
        denoised.compute_root();
        deinterleaved.compute_root();
        corrected.compute_root();
        processed.compute_root();
    }
=======
    const int strip_size = 32;
    const int vec = target.natural_vector_size(UInt(16));
    denoised.compute_at(processed, yi).store_at(processed, yo)
        .fold_storage(y, 8)
        .vectorize(x, vec);
    deinterleaved.compute_at(processed, yi).store_at(processed, yo)
        .fold_storage(y, 4)
        .vectorize(x, vec)
        .reorder(c, x, y)
        .unroll(c);
    corrected.compute_at(processed, x)
        .vectorize(x, vec)
        .reorder(c, x, y)
        .unroll(c);
    processed.compute_root()
        .split(y, yo, yi, strip_size)
        .split(yi, yi, yii, 2)
        .split(x, x, xi, 2*vec)
        .reorder(xi, c, yii, x, yi, yo)
        .parallel(yo);

    // We can generate slightly better code if we know the splits divide the extent.
    processed
        .bound(c, 0, 3)
        .bound(x, 0, ((out_width)/(2*vec))*(2*vec))
        .bound(y, 0, (out_height/strip_size)*strip_size);
>>>>>>> f3e62dd4

    return processed;
}

int main(int argc, char **argv) {
    // The camera pipe is specialized on the 2592x1968 images that
    // come in, so we'll just use an image instead of a uniform image.
    ImageParam input(UInt(16), 2);
    ImageParam matrix_3200(Float(32), 2, "m3200"), matrix_7000(Float(32), 2, "m7000");
    Param<float> color_temp("color_temp"); //, 3200.0f);
    Param<float> gamma("gamma"); //, 1.8f);
    Param<float> contrast("contrast"); //, 10.0f);
    Param<int> blackLevel("blackLevel"); //, 25);
    Param<int> whiteLevel("whiteLevel"); //, 1023);

    // shift things inwards to give us enough padding on the
    // boundaries so that we don't need to check bounds. We're going
    // to make a 2560x1920 output image, just like the FCam pipe, so
    // shift by 16, 12. We also convert it to be signed, so we can deal
    // with values that fall below 0 during processing.
    Func shifted;
    shifted(x, y) = cast<int16_t>(input(x+16, y+12));

    // Parameterized output type, because LLVM PTX (GPU) backend does not
    // currently allow 8-bit computations
    int bit_width = atoi(argv[1]);
    Type result_type = UInt(bit_width);

    // Pick a target
    target = get_target_from_environment();

    // Build the pipeline
    Func processed = process(shifted, result_type, matrix_3200, matrix_7000,
                             color_temp, gamma, contrast, blackLevel, whiteLevel);

    // Assert our input is aligned, which helps Hexagon generate better code.
    input.set_host_alignment(128);

    std::vector<Argument> args = {color_temp, gamma, contrast, blackLevel, whiteLevel,
                                  input, matrix_3200, matrix_7000};
    // TODO: it would be more efficient to call compile_to() a single time with the right arguments
    processed.compile_to_static_library("curved", args, target);
    processed.compile_to_assembly("curved.s", args, target);

    return 0;
}<|MERGE_RESOLUTION|>--- conflicted
+++ resolved
@@ -147,7 +147,6 @@
 
 
     /* THE SCHEDULE */
-<<<<<<< HEAD
     if (target.features_any_of({Target::HVX_64, Target::HVX_128})) {
         // Compute these in chunks over tiles
         const int vector_size = target.has_feature(Target::HVX_128) ? 64 : 32;
@@ -215,17 +214,6 @@
         b_r.compute_root();
         output.compute_root();
     }
-=======
-    const int vec = target.natural_vector_size(UInt(16));
-    g_r.compute_at(processed, yi).store_at(processed, yo).vectorize(x, vec).fold_storage(y, 2);
-    g_b.compute_at(processed, yi).store_at(processed, yo).vectorize(x, vec).fold_storage(y, 2);
-    output.compute_at(processed, x)
-        .vectorize(x)
-        .unroll(y)
-        .reorder(c, x, y)
-        .unroll(c);
-
->>>>>>> f3e62dd4
     return output;
 }
 
@@ -335,7 +323,6 @@
     Expr out_width = processed.output_buffer().width();
     Expr out_height = processed.output_buffer().height();
 
-<<<<<<< HEAD
     processed.bound(c, 0, 3); // bound color loop 0-3, properly
     if (target.features_any_of({Target::HVX_64, Target::HVX_128})) {
         const int tile_width = 512;
@@ -408,34 +395,6 @@
         corrected.compute_root();
         processed.compute_root();
     }
-=======
-    const int strip_size = 32;
-    const int vec = target.natural_vector_size(UInt(16));
-    denoised.compute_at(processed, yi).store_at(processed, yo)
-        .fold_storage(y, 8)
-        .vectorize(x, vec);
-    deinterleaved.compute_at(processed, yi).store_at(processed, yo)
-        .fold_storage(y, 4)
-        .vectorize(x, vec)
-        .reorder(c, x, y)
-        .unroll(c);
-    corrected.compute_at(processed, x)
-        .vectorize(x, vec)
-        .reorder(c, x, y)
-        .unroll(c);
-    processed.compute_root()
-        .split(y, yo, yi, strip_size)
-        .split(yi, yi, yii, 2)
-        .split(x, x, xi, 2*vec)
-        .reorder(xi, c, yii, x, yi, yo)
-        .parallel(yo);
-
-    // We can generate slightly better code if we know the splits divide the extent.
-    processed
-        .bound(c, 0, 3)
-        .bound(x, 0, ((out_width)/(2*vec))*(2*vec))
-        .bound(y, 0, (out_height/strip_size)*strip_size);
->>>>>>> f3e62dd4
 
     return processed;
 }
