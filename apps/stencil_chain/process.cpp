--- conflicted
+++ resolved
@@ -26,36 +26,13 @@
 
     Buffer<uint16_t> output(input.width(), input.height());
 
-<<<<<<< HEAD
     multi_way_bench({
         {"Manual", [&]() { stencil_chain(input, output); output.device_sync(); }},
         {"Auto-scheduled", [&]() { stencil_chain_auto_schedule(input, output); output.device_sync(); }},
         {"Simple auto-scheduled", [&]() { stencil_chain_simple_auto_schedule(input, output); output.device_sync();}}
         }
     );
-=======
-    stencil_chain(input, output);
 
-    // Timing code
-
-    // Manually-tuned version
-    double best_manual = benchmark(timing, 1, [&]() {
-        stencil_chain(input, output);
-        output.device_sync();
-    });
-    printf("Manually-tuned time: %gms\n", best_manual * 1e3);
-
-    #ifndef NO_AUTO_SCHEDULE
-    // Auto-scheduled version
-    double best_auto = benchmark(timing, 1, [&]() {
-        stencil_chain_auto_schedule(input, output);
-        output.device_sync();
-    });
-    printf("Auto-scheduled time: %gms\n", best_auto * 1e3);
-    #endif
->>>>>>> d4aace9f
-
-    stencil_chain(input, output);
     convert_and_save_image(output, argv[3]);
 
     return 0;
