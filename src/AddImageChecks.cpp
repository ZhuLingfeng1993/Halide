--- conflicted
+++ resolved
@@ -249,12 +249,8 @@
         ReductionDomain rdom;
 
         // An expression returning whether or not we're in inference mode
-<<<<<<< HEAD
         string buf_name = name + ".buffer";
-        Expr handle = Variable::make(type_of<buffer_t *>(), buf_name,
-=======
-        Expr handle = Variable::make(type_of<halide_buffer_t *>(), name + ".buffer",
->>>>>>> 66733b6f
+        Expr handle = Variable::make(type_of<halide_buffer_t *>(), buf_name,
                                      image, param, rdom);
         Expr inference_mode = Call::make(Bool(), Call::buffer_is_bounds_query,
                                          {handle}, Call::Extern);
