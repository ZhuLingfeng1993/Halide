--- conflicted
+++ resolved
@@ -195,30 +195,22 @@
 
 template<typename CodeGen_CPU>
 CodeGen_GPU_Host<CodeGen_CPU>::CodeGen_GPU_Host(Target target) : CodeGen_CPU(target) {
-<<<<<<< HEAD
     // For the default GPU, OpenCL is preferred, CUDA next, then
     // Renderscript, and OpenGL last. The code is in reverse order to
     // allow later tests to override earlier ones. If Metal is
     // specified in the target, it will be used as the default. (TODO:
     // verify this is a good bet.)
-=======
-    // For the default GPU, OpenCL is preferred, CUDA next, and OpenGL last.
-    // The code is in reverse order to allow later tests to override earlier ones.
->>>>>>> 6147e3e0
     DeviceAPI default_api = DeviceAPI::Default_GPU;
     if (target.has_feature(Target::OpenGL)) {
         debug(1) << "Constructing OpenGL device codegen\n";
         cgdev[DeviceAPI::GLSL] = new CodeGen_OpenGL_Dev(target);
         default_api = DeviceAPI::GLSL;
     }
-<<<<<<< HEAD
     if (target.has_feature(Target::Renderscript)) {
         debug(1) << "Constructing Renderscript device codegen\n";
         cgdev[DeviceAPI::Renderscript] = new CodeGen_Renderscript_Dev(target);
         default_api = DeviceAPI::Renderscript;
     }
-=======
->>>>>>> 6147e3e0
     if (target.has_feature(Target::CUDA)) {
         debug(1) << "Constructing CUDA device codegen\n";
         cgdev[DeviceAPI::CUDA] = new CodeGen_PTX_Dev(target);
@@ -229,17 +221,10 @@
         cgdev[DeviceAPI::OpenCL] = new CodeGen_OpenCL_Dev(target);
         default_api = DeviceAPI::OpenCL;
     }
-<<<<<<< HEAD
     if (target.has_feature(Target::Metal)) {
         debug(1) << "Constructing Metal device codegen\n";
         cgdev[DeviceAPI::Metal] = new CodeGen_Metal_Dev(target);
         default_api = DeviceAPI::Metal;
-=======
-    if (target.has_feature(Target::Renderscript)) {
-        debug(1) << "Constructing Renderscript device codegen\n";
-        cgdev[DeviceAPI::Renderscript] = new CodeGen_Renderscript_Dev(target);
-        default_api = DeviceAPI::Renderscript;
->>>>>>> 6147e3e0
     }
 
     if (cgdev.empty()) {
@@ -269,19 +254,11 @@
 
     // Call the base implementation to create the function.
     CodeGen_CPU::compile_func(f);
-<<<<<<< HEAD
 
     // We need to insert code after the existing entry block, so that
     // the destructor stack slots exist before we do the assertions
     // involved in initializing gpu kernels.
 
-=======
-
-    // We need to insert code after the existing entry block, so that
-    // the destructor stack slots exist before we do the assertions
-    // involved in initializing gpu kernels.
-
->>>>>>> 6147e3e0
     // Split the entry block just before its end.
     BasicBlock *entry = &function->getEntryBlock();
     llvm::Instruction *terminator = entry->getTerminator();
@@ -348,14 +325,9 @@
 
     // the init kernels block should branch to the post-entry block
     builder->CreateBr(post_entry);
-<<<<<<< HEAD
 
     function_name = "";
-=======
-
-    function_name = "";
-
->>>>>>> 6147e3e0
+
 }
 
 template<typename CodeGen_CPU>
