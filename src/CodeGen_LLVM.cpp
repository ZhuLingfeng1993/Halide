#include <iostream>
#include <limits>
#include <sstream>
#include <mutex>

#include "IRPrinter.h"
#include "CodeGen_LLVM.h"
#include "CPlusPlusMangle.h"
#include "IROperator.h"
#include "Debug.h"
#include "Deinterleave.h"
#include "Simplify.h"
#include "JITModule.h"
#include "CodeGen_Internal.h"
#include "Lerp.h"
#include "Util.h"
#include "LLVM_Runtime_Linker.h"
#include "MatlabWrapper.h"
#include "IntegerDivisionTable.h"
#include "CSE.h"

#include "CodeGen_X86.h"
#include "CodeGen_GPU_Host.h"
#include "CodeGen_ARM.h"
#include "CodeGen_MIPS.h"
#include "CodeGen_PowerPC.h"
#include "CodeGen_PNaCl.h"
#include "CodeGen_Hexagon.h"

#if !(__cplusplus > 199711L || _MSC_VER >= 1800)

// VS2013 isn't fully C++11 compatible, but it supports enough of what Halide
// needs for now to be an acceptable minimum for Windows.
#error "Halide requires C++11 or VS2013+; please upgrade your compiler."

#endif

namespace Halide {

std::unique_ptr<llvm::Module> codegen_llvm(const Module &module, llvm::LLVMContext &context) {
    std::unique_ptr<Internal::CodeGen_LLVM> cg(Internal::CodeGen_LLVM::new_for_target(module.target(), context));
    return cg->compile(module);
}

namespace Internal {

using namespace llvm;
using std::ostringstream;
using std::cout;
using std::endl;
using std::string;
using std::vector;
using std::pair;
using std::map;
using std::stack;

// Define a local empty inline function for each target
// to disable initialization.
#define LLVM_TARGET(target) \
    inline void Initialize##target##Target() {}
#include <llvm/Config/Targets.def>
#undef LLVM_TARGET

#define LLVM_ASM_PARSER(target)     \
    inline void Initialize##target##AsmParser() {}
#include <llvm/Config/AsmParsers.def>
#undef LLVM_ASM_PARSER

#define LLVM_ASM_PRINTER(target)    \
    inline void Initialize##target##AsmPrinter() {}
#include <llvm/Config/AsmPrinters.def>
#undef LLVM_ASM_PRINTER

#define InitializeTarget(target)              \
        LLVMInitialize##target##Target();     \
        LLVMInitialize##target##TargetInfo(); \
        LLVMInitialize##target##TargetMC();   \
        llvm_##target##_enabled = true;

#define InitializeAsmParser(target)           \
        LLVMInitialize##target##AsmParser();  \

#define InitializeAsmPrinter(target)          \
        LLVMInitialize##target##AsmPrinter(); \

// Override above empty init function with macro for supported targets.
#ifdef WITH_X86
#define InitializeX86Target()       InitializeTarget(X86)
#define InitializeX86AsmParser()    InitializeAsmParser(X86)
#define InitializeX86AsmPrinter()   InitializeAsmPrinter(X86)
#endif

#ifdef WITH_ARM
#define InitializeARMTarget()       InitializeTarget(ARM)
#define InitializeARMAsmParser()    InitializeAsmParser(ARM)
#define InitializeARMAsmPrinter()   InitializeAsmPrinter(ARM)
#endif

#ifdef WITH_PTX
#define InitializeNVPTXTarget()       InitializeTarget(NVPTX)
#define InitializeNVPTXAsmParser()    InitializeAsmParser(NVPTX)
#define InitializeNVPTXAsmPrinter()   InitializeAsmPrinter(NVPTX)
#endif

#ifdef WITH_AARCH64
#define InitializeAArch64Target()       InitializeTarget(AArch64)
#define InitializeAArch64AsmParser()    InitializeAsmParser(AArch64)
#define InitializeAArch64AsmPrinter()   InitializeAsmPrinter(AArch64)
#endif

#ifdef WITH_MIPS
#define InitializeMipsTarget()       InitializeTarget(Mips)
#define InitializeMipsAsmParser()    InitializeAsmParser(Mips)
#define InitializeMipsAsmPrinter()   InitializeAsmPrinter(Mips)
#endif

#ifdef WITH_POWERPC
#define InitializePowerPCTarget()       InitializeTarget(PowerPC)
#define InitializePowerPCAsmParser()    InitializeAsmParser(PowerPC)
#define InitializePowerPCAsmPrinter()   InitializeAsmPrinter(PowerPC)
#endif

#ifdef WITH_HEXAGON
#define InitializeHexagonTarget()       InitializeTarget(Hexagon)
#define InitializeHexagonAsmParser()    InitializeAsmParser(Hexagon)
#define InitializeHexagonAsmPrinter()   InitializeAsmPrinter(Hexagon)
#endif

namespace {

// Get the LLVM linkage corresponding to a Halide linkage type.
llvm::GlobalValue::LinkageTypes llvm_linkage(LoweredFunc::LinkageType t) {
    // TODO(dsharlet): For some reason, marking internal functions as
    // private linkage on OSX is causing some of the static tests to
    // fail. Figure out why so we can remove this.
    return llvm::GlobalValue::ExternalLinkage;

    switch (t) {
    case LoweredFunc::External: return llvm::GlobalValue::ExternalLinkage;
    default: return llvm::GlobalValue::PrivateLinkage;
    }
}

}

CodeGen_LLVM::CodeGen_LLVM(Target t) :
    function(nullptr), context(nullptr),
    builder(nullptr),
    value(nullptr),
    very_likely_branch(nullptr),
    target(t),
    void_t(nullptr), i1(nullptr), i8(nullptr), i16(nullptr), i32(nullptr), i64(nullptr),
    f16(nullptr), f32(nullptr), f64(nullptr),
    buffer_t_type(nullptr),
    metadata_t_type(nullptr),
    argument_t_type(nullptr),
    scalar_value_t_type(nullptr),

    // Vector types. These need an LLVMContext before they can be initialized.
    i8x8(nullptr),
    i8x16(nullptr),
    i8x32(nullptr),
    i16x4(nullptr),
    i16x8(nullptr),
    i16x16(nullptr),
    i32x2(nullptr),
    i32x4(nullptr),
    i32x8(nullptr),
    i64x2(nullptr),
    i64x4(nullptr),
    f32x2(nullptr),
    f32x4(nullptr),
    f32x8(nullptr),
    f64x2(nullptr),
    f64x4(nullptr),

    // Wildcards for pattern matching
    wild_i8x8(Variable::make(Int(8, 8), "*")),
    wild_i16x4(Variable::make(Int(16, 4), "*")),
    wild_i32x2(Variable::make(Int(32, 2), "*")),

    wild_u8x8(Variable::make(UInt(8, 8), "*")),
    wild_u16x4(Variable::make(UInt(16, 4), "*")),
    wild_u32x2(Variable::make(UInt(32, 2), "*")),

    wild_i8x16(Variable::make(Int(8, 16), "*")),
    wild_i16x8(Variable::make(Int(16, 8), "*")),
    wild_i32x4(Variable::make(Int(32, 4), "*")),
    wild_i64x2(Variable::make(Int(64, 2), "*")),

    wild_u8x16(Variable::make(UInt(8, 16), "*")),
    wild_u16x8(Variable::make(UInt(16, 8), "*")),
    wild_u32x4(Variable::make(UInt(32, 4), "*")),
    wild_u64x2(Variable::make(UInt(64, 2), "*")),

    wild_i8x32(Variable::make(Int(8, 32), "*")),
    wild_i16x16(Variable::make(Int(16, 16), "*")),
    wild_i32x8(Variable::make(Int(32, 8), "*")),
    wild_i64x4(Variable::make(Int(64, 4), "*")),

    wild_u8x32(Variable::make(UInt(8, 32), "*")),
    wild_u16x16(Variable::make(UInt(16, 16), "*")),
    wild_u32x8(Variable::make(UInt(32, 8), "*")),
    wild_u64x4(Variable::make(UInt(64, 4), "*")),

    wild_f32x2(Variable::make(Float(32, 2), "*")),

    wild_f32x4(Variable::make(Float(32, 4), "*")),
    wild_f64x2(Variable::make(Float(64, 2), "*")),

    wild_f32x8(Variable::make(Float(32, 8), "*")),
    wild_f64x4(Variable::make(Float(64, 4), "*")),

    wild_u1x_ (Variable::make(UInt(1, 0), "*")),
    wild_i8x_ (Variable::make(Int(8, 0), "*")),
    wild_u8x_ (Variable::make(UInt(8, 0), "*")),
    wild_i16x_(Variable::make(Int(16, 0), "*")),
    wild_u16x_(Variable::make(UInt(16, 0), "*")),
    wild_i32x_(Variable::make(Int(32, 0), "*")),
    wild_u32x_(Variable::make(UInt(32, 0), "*")),
    wild_i64x_(Variable::make(Int(64, 0), "*")),
    wild_u64x_(Variable::make(UInt(64, 0), "*")),
    wild_f32x_(Variable::make(Float(32, 0), "*")),
    wild_f64x_(Variable::make(Float(64, 0), "*")),

    // Bounds of types
    min_i8(Int(8).min()),
    max_i8(Int(8).max()),
    max_u8(UInt(8).max()),

    min_i16(Int(16).min()),
    max_i16(Int(16).max()),
    max_u16(UInt(16).max()),

    min_i32(Int(32).min()),
    max_i32(Int(32).max()),
    max_u32(UInt(32).max()),

    min_i64(Int(64).min()),
    max_i64(Int(64).max()),
    max_u64(UInt(64).max()),

    min_f32(Float(32).min()),
    max_f32(Float(32).max()),

    min_f64(Float(64).min()),
    max_f64(Float(64).max()),
    destructor_block(nullptr) {
    initialize_llvm();
}

namespace {

template <typename T>
CodeGen_LLVM *make_codegen(const Target &target,
                           llvm::LLVMContext &context) {
    CodeGen_LLVM *ret = new T(target);
    ret->set_context(context);
    return ret;
}

}

void CodeGen_LLVM::set_context(llvm::LLVMContext &context) {
    this->context = &context;
}

CodeGen_LLVM *CodeGen_LLVM::new_for_target(const Target &target,
                                           llvm::LLVMContext &context) {
    // The awkward mapping from targets to code generators
    if (target.features_any_of({Target::CUDA,
                                Target::OpenCL,
                                Target::OpenGL,
                                Target::OpenGLCompute,
                                Target::Renderscript,
                                Target::Metal})) {
#ifdef WITH_X86
        if (target.arch == Target::X86) {
            return make_codegen<CodeGen_GPU_Host<CodeGen_X86>>(target, context);
        }
#endif
#if defined(WITH_ARM) || defined(WITH_AARCH64)
        if (target.arch == Target::ARM) {
            return make_codegen<CodeGen_GPU_Host<CodeGen_ARM>>(target, context);
        }
#endif
#ifdef WITH_MIPS
        if (target.arch == Target::MIPS) {
            return make_codegen<CodeGen_GPU_Host<CodeGen_MIPS>>(target, context);
        }
#endif
#ifdef WITH_POWERPC
        if (target.arch == Target::POWERPC) {
            return make_codegen<CodeGen_GPU_Host<CodeGen_PowerPC>>(target, context);
        }
#endif
#ifdef WITH_NATIVE_CLIENT
        if (target.arch == Target::PNaCl) {
            return make_codegen<CodeGen_GPU_Host<CodeGen_PNaCl>>(target, context);
        }
#endif

        user_error << "Invalid target architecture for GPU backend: "
                   << target.to_string() << "\n";
        return nullptr;

    } else if (target.arch == Target::X86) {
        return make_codegen<CodeGen_X86>(target, context);
    } else if (target.arch == Target::ARM) {
        return make_codegen<CodeGen_ARM>(target, context);
    } else if (target.arch == Target::MIPS) {
        return make_codegen<CodeGen_MIPS>(target, context);
    } else if (target.arch == Target::POWERPC) {
        return make_codegen<CodeGen_PowerPC>(target, context);
    } else if (target.arch == Target::PNaCl) {
        return make_codegen<CodeGen_PNaCl>(target, context);
#ifdef WITH_HEXAGON
    } else if (target.arch == Target::Hexagon) {
        return make_codegen<CodeGen_Hexagon>(target, context);
#endif
    }

    user_error << "Unknown target architecture: "
               << target.to_string() << "\n";
    return nullptr;
}

void CodeGen_LLVM::initialize_llvm() {
    static std::mutex initialize_llvm_mutex;
    std::lock_guard<std::mutex> lock(initialize_llvm_mutex);

    // Initialize the targets we want to generate code for which are enabled
    // in llvm configuration
    if (!llvm_initialized) {

        #if LLVM_VERSION >= 36
        // You can hack in command-line args to llvm with the
        // environment variable HL_LLVM_ARGS, e.g. HL_LLVM_ARGS="-print-after-all"
        size_t defined = 0;
        std::string args = get_env_variable("HL_LLVM_ARGS", defined);
        if (!args.empty()) {
            vector<std::string> arg_vec = split_string(args, " ");
            vector<const char *> c_arg_vec;
            c_arg_vec.push_back("llc");
            for (const std::string &s : arg_vec) {
                c_arg_vec.push_back(s.c_str());
            }
            cl::ParseCommandLineOptions((int)(c_arg_vec.size()), &c_arg_vec[0], "Halide compiler\n");
        }
        #endif

        InitializeNativeTarget();
        InitializeNativeTargetAsmPrinter();
        InitializeNativeTargetAsmParser();

        #define LLVM_TARGET(target)         \
            Initialize##target##Target();
        #include <llvm/Config/Targets.def>
        #undef LLVM_TARGET

        #define LLVM_ASM_PARSER(target)     \
            Initialize##target##AsmParser();
        #include <llvm/Config/AsmParsers.def>
        #undef LLVM_ASM_PARSER

        #define LLVM_ASM_PRINTER(target)    \
            Initialize##target##AsmPrinter();
        #include <llvm/Config/AsmPrinters.def>
        #undef LLVM_ASM_PRINTER

        llvm_initialized = true;
    }
}

void CodeGen_LLVM::init_context() {
    // Ensure our IRBuilder is using the current context.
    delete builder;
    builder = new IRBuilder<>(*context);

    // Branch weights for very likely branches
    llvm::MDBuilder md_builder(*context);
    very_likely_branch = md_builder.createBranchWeights(1 << 30, 0);

    // Define some types
    void_t = llvm::Type::getVoidTy(*context);
    i1 = llvm::Type::getInt1Ty(*context);
    i8 = llvm::Type::getInt8Ty(*context);
    i16 = llvm::Type::getInt16Ty(*context);
    i32 = llvm::Type::getInt32Ty(*context);
    i64 = llvm::Type::getInt64Ty(*context);
    f16 = llvm::Type::getHalfTy(*context);
    f32 = llvm::Type::getFloatTy(*context);
    f64 = llvm::Type::getDoubleTy(*context);

    i8x8 = VectorType::get(i8, 8);
    i8x16 = VectorType::get(i8, 16);
    i8x32 = VectorType::get(i8, 32);
    i16x4 = VectorType::get(i16, 4);
    i16x8 = VectorType::get(i16, 8);
    i16x16 = VectorType::get(i16, 16);
    i32x2 = VectorType::get(i32, 2);
    i32x4 = VectorType::get(i32, 4);
    i32x8 = VectorType::get(i32, 8);
    i64x2 = VectorType::get(i64, 2);
    i64x4 = VectorType::get(i64, 4);
    f32x2 = VectorType::get(f32, 2);
    f32x4 = VectorType::get(f32, 4);
    f32x8 = VectorType::get(f32, 8);
    f64x2 = VectorType::get(f64, 2);
    f64x4 = VectorType::get(f64, 4);
}


void CodeGen_LLVM::init_module() {
    init_context();

    // Start with a module containing the initial module for this target.
    module = get_initial_module_for_target(target, context);
}

CodeGen_LLVM::~CodeGen_LLVM() {
    delete builder;
}

bool CodeGen_LLVM::llvm_initialized = false;
bool CodeGen_LLVM::llvm_X86_enabled = false;
bool CodeGen_LLVM::llvm_ARM_enabled = false;
bool CodeGen_LLVM::llvm_Hexagon_enabled = false;
bool CodeGen_LLVM::llvm_AArch64_enabled = false;
bool CodeGen_LLVM::llvm_NVPTX_enabled = false;
bool CodeGen_LLVM::llvm_Mips_enabled = false;
bool CodeGen_LLVM::llvm_PowerPC_enabled = false;


namespace {

struct MangledNames {
    string simple_name;
    string extern_name;
    string argv_name;
    string metadata_name;
};

MangledNames get_mangled_names(const LoweredFunc &f, const Target &target) {
    std::vector<std::string> namespaces;
<<<<<<< HEAD
    simple_name = extract_namespaces(f.name, namespaces);
    argv_name = simple_name + "_argv";
    metadata_name = simple_name + "_metadata";
    const std::vector<LoweredArgument> &args = f.args;
=======
    MangledNames names;
    names.simple_name = extract_namespaces(f.name, namespaces);
    names.extern_name = names.simple_name;
    names.argv_name = names.simple_name + "_argv";
    names.metadata_name = names.simple_name + "_metadata";
    
    const std::vector<Argument> &args = f.args;
>>>>>>> d877bd1f

    if (f.linkage == LoweredFunc::External &&
        target.has_feature(Target::CPlusPlusMangling) &&
        !target.has_feature(Target::JIT)) { // TODO: make this work with JIT or remove mangling flag in JIT target setup
        std::vector<ExternFuncArgument> mangle_args;
        for (const auto &arg : args) {
            if (arg.kind == Argument::InputScalar) {
                mangle_args.push_back(ExternFuncArgument(make_zero(arg.type)));
            } else if (arg.kind == Argument::InputBuffer ||
                       arg.kind == Argument::OutputBuffer) {
                mangle_args.push_back(ExternFuncArgument(Buffer()));
            }
        }
        names.extern_name = cplusplus_function_mangled_name(names.simple_name, namespaces, type_of<int>(), mangle_args, target);
        halide_handle_cplusplus_type inner_type(halide_cplusplus_type_name(halide_cplusplus_type_name::Simple, "void"), {}, {},
                                                { halide_handle_cplusplus_type::Pointer, halide_handle_cplusplus_type::Pointer } );
        Type void_star_star(Handle(1, &inner_type));
        names.argv_name = cplusplus_function_mangled_name(names.argv_name, namespaces, type_of<int>(), { ExternFuncArgument(make_zero(void_star_star)) }, target);
    }
    return names;
}

}  // namespace

std::unique_ptr<llvm::Module> CodeGen_LLVM::compile(const Module &input) {
    init_module();

    debug(1) << "Target triple of initial module: " << module->getTargetTriple() << "\n";

    module->setModuleIdentifier(input.name());

    // Add some target specific info to the module as metadata.
    module->addModuleFlag(llvm::Module::Warning, "halide_use_soft_float_abi", use_soft_float_abi() ? 1 : 0);
    #if LLVM_VERSION < 36
    module->addModuleFlag(llvm::Module::Warning, "halide_mcpu", ConstantDataArray::getString(*context, mcpu()));
    module->addModuleFlag(llvm::Module::Warning, "halide_mattrs", ConstantDataArray::getString(*context, mattrs()));
    #else
    module->addModuleFlag(llvm::Module::Warning, "halide_mcpu", MDString::get(*context, mcpu()));
    module->addModuleFlag(llvm::Module::Warning, "halide_mattrs", MDString::get(*context, mattrs()));
    #endif

    internal_assert(module && context && builder)
        << "The CodeGen_LLVM subclass should have made an initial module before calling CodeGen_LLVM::compile\n";

    // Ensure some types we need are defined
    buffer_t_type = module->getTypeByName("struct.buffer_t");
    internal_assert(buffer_t_type) << "Did not find buffer_t in initial module";

    metadata_t_type = module->getTypeByName("struct.halide_filter_metadata_t");
    internal_assert(metadata_t_type) << "Did not find halide_filter_metadata_t in initial module";

    argument_t_type = module->getTypeByName("struct.halide_filter_argument_t");
    internal_assert(argument_t_type) << "Did not find halide_filter_argument_t in initial module";

    scalar_value_t_type = module->getTypeByName("struct.halide_scalar_value_t");
    internal_assert(scalar_value_t_type) << "Did not find halide_scalar_value_t in initial module";

    // Generate the code for this module.
    debug(1) << "Generating llvm bitcode...\n";
    for (const auto &b : input.buffers()) {
        compile_buffer(b);
    }
    for (const auto &f : input.functions()) {
        const auto names = get_mangled_names(f, get_target());

        compile_func(f, names.simple_name, names.extern_name);

        // If the Func is externally visible, also create the argv wrapper and metadata.
        // (useful for calling from JIT and other machine interfaces).
        if (f.linkage == LoweredFunc::External) {
            llvm::Function *wrapper = add_argv_wrapper(names.argv_name);
            llvm::Function *metadata_getter = embed_metadata_getter(names.metadata_name, names.simple_name, f.args);
            if (target.has_feature(Target::RegisterMetadata)) {
                register_metadata(names.simple_name, metadata_getter, wrapper);
            }

            if (target.has_feature(Target::Matlab)) {
                define_matlab_wrapper(module.get(), wrapper, metadata_getter);
            }
        }
    }

    debug(2) << module.get() << "\n";

    // Verify the module is ok
    verifyModule(*module);
    debug(2) << "Done generating llvm bitcode\n";

    // Optimize
    CodeGen_LLVM::optimize_module();

    // Disown the module and return it.
    return std::move(module);
}


void CodeGen_LLVM::begin_func(LoweredFunc::LinkageType linkage, const std::string& name,
                              const std::string& extern_name, const std::vector<LoweredArgument>& args) {
    // Deduce the types of the arguments to our function
    vector<llvm::Type *> arg_types(args.size());
    for (size_t i = 0; i < args.size(); i++) {
        if (args[i].is_buffer()) {
            arg_types[i] = buffer_t_type->getPointerTo();
        } else {
            arg_types[i] = llvm_type_of(args[i].type);
        }
    }

    // Make our function
    FunctionType *func_t = FunctionType::get(i32, arg_types, false);
    function = llvm::Function::Create(func_t, llvm_linkage(linkage), extern_name, module.get());

    // Mark the buffer args as no alias
    for (size_t i = 0; i < args.size(); i++) {
        if (args[i].is_buffer()) {
            function->setDoesNotAlias(i+1);
        }
    }

    debug(1) << "Generating llvm bitcode prolog for function " << name << "...\n";

    // Null out the destructor block.
    destructor_block = nullptr;

    // Make the initial basic block
    BasicBlock *block = BasicBlock::Create(*context, "entry", function);
    builder->SetInsertPoint(block);

    // Put the arguments in the symbol table
    {
        size_t i = 0;
        for (auto &arg : function->args()) {
            sym_push(args[i].name, &arg);
            if (args[i].is_buffer()) {
                push_buffer(args[i].name, &arg);
            }

            if (args[i].alignment.modulus != 0) {
                alignment_info.push(args[i].name, args[i].alignment);
            }

            i++;
        }
    }
}

void CodeGen_LLVM::end_func(const std::vector<LoweredArgument>& args) {
    return_with_error_code(ConstantInt::get(i32, 0));

    // Remove the arguments from the symbol table
    for (size_t i = 0; i < args.size(); i++) {
        sym_pop(args[i].name);
        if (args[i].is_buffer()) {
            pop_buffer(args[i].name);
        }

        if (args[i].alignment.modulus != 0) {
            alignment_info.pop(args[i].name);
        }
    }

    internal_assert(!verifyFunction(*function));
}

  void CodeGen_LLVM::compile_func(const LoweredFunc &f, const std::string &simple_name,
                                  const std::string &extern_name) {
    // Generate the function declaration and argument unpacking code.
    begin_func(f.linkage, simple_name, extern_name, f.args);

    // Generate the function body.
    debug(1) << "Generating llvm bitcode for function " << f.name << "...\n";
    f.body.accept(this);

    // Clean up and return.
    end_func(f.args);
}

// Given a range of iterators of constant ints, get a corresponding vector of llvm::Constant.
template<typename It>
std::vector<llvm::Constant*> get_constants(llvm::Type *t, It begin, It end) {
    std::vector<llvm::Constant*> ret;
    for (It i = begin; i != end; i++) {
        ret.push_back(ConstantInt::get(t, *i));
    }
    return ret;
}

BasicBlock *CodeGen_LLVM::get_destructor_block() {
    if (!destructor_block) {
        // Create it if it doesn't exist.
        IRBuilderBase::InsertPoint here = builder->saveIP();
        destructor_block = BasicBlock::Create(*context, "destructor_block", function);
        builder->SetInsertPoint(destructor_block);
        // The first instruction in the destructor block is a phi node
        // that collects the error code.
        PHINode *error_code = builder->CreatePHI(i32, 0);

        // Calls to destructors will get inserted here.

        // The last instruction is the return op that returns it.
        builder->CreateRet(error_code);

        // Jump back to where we were.
        builder->restoreIP(here);

    }
    internal_assert(destructor_block->getParent() == function);
    return destructor_block;
}

Value *CodeGen_LLVM::register_destructor(llvm::Function *destructor_fn, Value *obj, DestructorType when) {

    // Create a null-initialized stack slot to track this object
    llvm::Type *void_ptr = i8->getPointerTo();
    llvm::Value *stack_slot = create_alloca_at_entry(void_ptr, 1, true);

    // Cast the object to llvm's representation of void *
    obj = builder->CreatePointerCast(obj, void_ptr);

    // Put it in the stack slot
    builder->CreateStore(obj, stack_slot);

    // Passing the constant null as the object means the destructor
    // will never get called.
    {
        llvm::Constant *c = dyn_cast<llvm::Constant>(obj);
        if (c && c->isNullValue()) {
            internal_error << "Destructors must take a non-null object\n";
        }
    }

    // Switch to the destructor block, and add code that cleans up
    // this object if the contents of the stack slot is not nullptr.
    IRBuilderBase::InsertPoint here = builder->saveIP();
    BasicBlock *dtors = get_destructor_block();

    builder->SetInsertPoint(dtors->getFirstNonPHI());

    PHINode *error_code = dyn_cast<PHINode>(dtors->begin());
    internal_assert(error_code) << "The destructor block is supposed to start with a phi node\n";

    llvm::Value *should_call =
        (when == Always) ?
        ConstantInt::get(i1, 1) :
        builder->CreateIsNotNull(error_code);

    llvm::Function *call_destructor = module->getFunction("call_destructor");
    internal_assert(call_destructor);
    internal_assert(destructor_fn);
    Value *args[] = {get_user_context(), destructor_fn, stack_slot, should_call};
    builder->CreateCall(call_destructor, args);

    // Switch back to the original location
    builder->restoreIP(here);

    // Return the stack slot so that it's possible to cleanup the object early.
    return stack_slot;
}

void CodeGen_LLVM::trigger_destructor(llvm::Function *destructor_fn, Value *stack_slot) {
    llvm::Function *call_destructor = module->getFunction("call_destructor");
    internal_assert(call_destructor);
    internal_assert(destructor_fn);
    Value *should_call = ConstantInt::get(i1, 1);
    Value *args[] = {get_user_context(), destructor_fn, stack_slot, should_call};
    builder->CreateCall(call_destructor, args);
}

void CodeGen_LLVM::compile_buffer(const Buffer &buf) {
    // Embed the buffer declaration as a global.
    internal_assert(buf.defined());

    buffer_t b = *(buf.raw_buffer());
    user_assert(b.host)
        << "Can't embed buffer " << buf.name() << " because it has a null host pointer.\n";
    user_assert(!b.dev_dirty)
        << "Can't embed Image \"" << buf.name() << "\""
        << " because it has a dirty device pointer\n";

    // Figure out the offset of the last pixel.
    size_t num_elems = 1;
    for (int d = 0; b.extent[d]; d++) {
        num_elems += b.stride[d] * (b.extent[d] - 1);
    }
    vector<char> array(b.host, b.host + num_elems * b.elem_size);

    // Embed the buffer_t and make it point to the data array.
    GlobalVariable *global = new GlobalVariable(*module, buffer_t_type,
                                                false, GlobalValue::PrivateLinkage,
                                                0, buf.name() + ".buffer");
    llvm::ArrayType *i32_array = ArrayType::get(i32, 4);

    llvm::Type *padding_bytes_type =
        buffer_t_type->getElementType(buffer_t_type->getNumElements()-1);

    Constant *fields[] = {
        ConstantInt::get(i64, 0), // dev
        create_binary_blob(array, buf.name() + ".data"), // host
        ConstantArray::get(i32_array, get_constants(i32, b.extent, b.extent + 4)),
        ConstantArray::get(i32_array, get_constants(i32, b.stride, b.stride + 4)),
        ConstantArray::get(i32_array, get_constants(i32, b.min, b.min + 4)),
        ConstantInt::get(i32, b.elem_size),
        ConstantInt::get(i8, 1), // host_dirty
        ConstantInt::get(i8, 0), // dev_dirty
        Constant::getNullValue(padding_bytes_type)
    };
    Constant *buffer_struct = ConstantStruct::get(buffer_t_type, fields);
    global->setInitializer(buffer_struct);


    // Finally, dump it in the symbol table
    Constant *zero[] = {ConstantInt::get(i32, 0)};
#if LLVM_VERSION >= 37
    Constant *global_ptr = ConstantExpr::getInBoundsGetElementPtr(buffer_t_type, global, zero);
#else
    Constant *global_ptr = ConstantExpr::getInBoundsGetElementPtr(global, zero);
#endif
    sym_push(buf.name(), global_ptr);
    sym_push(buf.name() + ".buffer", global_ptr);
}

Constant* CodeGen_LLVM::embed_constant_expr(Expr e) {
    if (!e.defined() || e.type().is_handle()) {
        // Handle is always emitted into metadata "undefined", regardless of
        // what sort of Expr is provided.
        return Constant::getNullValue(scalar_value_t_type->getPointerTo());
    }

    llvm::Value *val = codegen(e);
    llvm::Constant *constant = dyn_cast<llvm::Constant>(val);
    internal_assert(constant);

    GlobalVariable *storage = new GlobalVariable(
            *module,
            constant->getType(),
            /*isConstant*/ true,
            GlobalValue::PrivateLinkage,
            constant);

    Constant *zero[] = {ConstantInt::get(i32, 0)};
    return ConstantExpr::getBitCast(
#if LLVM_VERSION >= 37
        ConstantExpr::getInBoundsGetElementPtr(constant->getType(), storage, zero),
#else
        ConstantExpr::getInBoundsGetElementPtr(storage, zero),
#endif
        scalar_value_t_type->getPointerTo());
}

// Make a wrapper to call the function with an array of pointer
// args. This is easier for the JIT to call than a function with an
// unknown (at compile time) argument list.
llvm::Function *CodeGen_LLVM::add_argv_wrapper(const std::string &name) {
    llvm::Type *args_t[] = {i8->getPointerTo()->getPointerTo()};
    llvm::FunctionType *func_t = llvm::FunctionType::get(i32, args_t, false);
    llvm::Function *wrapper = llvm::Function::Create(func_t, llvm::GlobalValue::ExternalLinkage, name, module.get());
    llvm::BasicBlock *block = llvm::BasicBlock::Create(module->getContext(), "entry", wrapper);
    builder->SetInsertPoint(block);

    llvm::Value *arg_array = iterator_to_pointer(wrapper->arg_begin());

    std::vector<llvm::Value *> wrapper_args;
    for (llvm::Function::arg_iterator i = function->arg_begin(); i != function->arg_end(); i++) {
        // Get the address of the nth argument
        llvm::Value *ptr = builder->CreateConstGEP1_32(arg_array, wrapper_args.size());
        ptr = builder->CreateLoad(ptr);
        if (i->getType() == buffer_t_type->getPointerTo()) {
            // Cast the argument to a buffer_t *
            wrapper_args.push_back(builder->CreatePointerCast(ptr, buffer_t_type->getPointerTo()));
        } else {
            // Cast to the appropriate type and load
            ptr = builder->CreatePointerCast(ptr, i->getType()->getPointerTo());
            wrapper_args.push_back(builder->CreateLoad(ptr));
        }
    }
    debug(4) << "Creating call from wrapper to actual function\n";
    llvm::CallInst *result = builder->CreateCall(function, wrapper_args);
    // This call should never inline
    result->setIsNoInline();
    builder->CreateRet(result);
    llvm::verifyFunction(*wrapper);
    return wrapper;
}

llvm::Function *CodeGen_LLVM::embed_metadata_getter(const std::string &metadata_name,
        const std::string &function_name, const std::vector<LoweredArgument> &args) {
    Constant *zero = ConstantInt::get(i32, 0);

    const int num_args = (int) args.size();

    vector<Constant *> arguments_array_entries;
    for (int arg = 0; arg < num_args; ++arg) {
        Constant *argument_fields[] = {
            create_string_constant(args[arg].name),
            ConstantInt::get(i32, args[arg].kind),
            ConstantInt::get(i32, args[arg].dimensions),
            ConstantInt::get(i32, args[arg].type.code()),
            ConstantInt::get(i32, args[arg].type.bits()),
            embed_constant_expr(args[arg].def),
            embed_constant_expr(args[arg].min),
            embed_constant_expr(args[arg].max)
        };
        arguments_array_entries.push_back(ConstantStruct::get(argument_t_type, argument_fields));
    }
    llvm::ArrayType *arguments_array = ArrayType::get(argument_t_type, num_args);
    GlobalVariable *arguments_array_storage = new GlobalVariable(
        *module,
        arguments_array,
        /*isConstant*/ true,
        GlobalValue::PrivateLinkage,
        ConstantArray::get(arguments_array, arguments_array_entries));

    Value *zeros[] = {zero, zero};
    Constant *metadata_fields[] = {
        /* version */ zero,
        /* num_arguments */ ConstantInt::get(i32, num_args),
#if LLVM_VERSION >= 37
        /* arguments */ ConstantExpr::getInBoundsGetElementPtr(arguments_array, arguments_array_storage, zeros),
#else
        /* arguments */ ConstantExpr::getInBoundsGetElementPtr(arguments_array_storage, zeros),
#endif
        /* target */ create_string_constant(target.to_string()),
        /* name */ create_string_constant(function_name)
    };

    GlobalVariable *metadata_storage = new GlobalVariable(
        *module,
        metadata_t_type,
        /*isConstant*/ true,
        GlobalValue::PrivateLinkage,
        ConstantStruct::get(metadata_t_type, metadata_fields),
        metadata_name + "_storage");

    llvm::FunctionType *func_t = llvm::FunctionType::get(metadata_t_type->getPointerTo(), false);
    llvm::Function *metadata_getter = llvm::Function::Create(func_t, llvm::GlobalValue::ExternalLinkage, metadata_name, module.get());
    llvm::BasicBlock *block = llvm::BasicBlock::Create(module.get()->getContext(), "entry", metadata_getter);
    builder->SetInsertPoint(block);
    builder->CreateRet(metadata_storage);
    llvm::verifyFunction(*metadata_getter);

    return metadata_getter;
}

void CodeGen_LLVM::register_metadata(const std::string &name, llvm::Function *metadata_getter, llvm::Function *argv_wrapper) {
    llvm::Function *register_metadata = module->getFunction("halide_runtime_internal_register_metadata");
    internal_assert(register_metadata) << "Could not find register_metadata in initial module\n";

    llvm::StructType *register_t_type = module->getTypeByName("struct._halide_runtime_internal_registered_filter_t");
    internal_assert(register_t_type) << "Could not find register_t_type in initial module\n";

    Constant *list_node_fields[] = {
        Constant::getNullValue(i8->getPointerTo()),
        metadata_getter,
        argv_wrapper
    };

    GlobalVariable *list_node = new GlobalVariable(
        *module,
        register_t_type,
        /*isConstant*/ false,
        GlobalValue::PrivateLinkage,
        ConstantStruct::get(register_t_type, list_node_fields));

    llvm::FunctionType *func_t = llvm::FunctionType::get(void_t, false);
    llvm::Function *ctor = llvm::Function::Create(func_t, llvm::GlobalValue::PrivateLinkage, name + ".register_metadata", module.get());
    llvm::BasicBlock *block = llvm::BasicBlock::Create(module->getContext(), "entry", ctor);
    builder->SetInsertPoint(block);
    llvm::Value *call_args[] = {list_node};
    llvm::CallInst *call = builder->CreateCall(register_metadata, call_args);
    call->setDoesNotThrow();
    builder->CreateRet(call);
    llvm::verifyFunction(*ctor);

    llvm::appendToGlobalCtors(*module, ctor, 0);
}

llvm::Type *CodeGen_LLVM::llvm_type_of(Type t) {
    return Internal::llvm_type_of(context, t);
}

void CodeGen_LLVM::optimize_module() {
    debug(3) << "Optimizing module\n";

    if (debug::debug_level >= 3) {
        module->dump();
    }

    #if LLVM_VERSION < 37
    FunctionPassManager function_pass_manager(module.get());
    PassManager module_pass_manager;
    #else
    legacy::FunctionPassManager function_pass_manager(module.get());
    legacy::PassManager module_pass_manager;
    #endif

    #if (LLVM_VERSION >= 36) && (LLVM_VERSION < 37)
    internal_assert(module->getDataLayout()) << "Optimizing module with no data layout, probably will crash in LLVM.\n";
    module_pass_manager.add(new DataLayoutPass());
    #endif

    #if (LLVM_VERSION >= 37)
    std::unique_ptr<TargetMachine> TM(get_target_machine(*module));
    module_pass_manager.add(createTargetTransformInfoWrapperPass(TM ? TM->getTargetIRAnalysis() : TargetIRAnalysis()));
    function_pass_manager.add(createTargetTransformInfoWrapperPass(TM ? TM->getTargetIRAnalysis() : TargetIRAnalysis()));
    #endif

    PassManagerBuilder b;
    b.OptLevel = 3;
    b.Inliner = createFunctionInliningPass(b.OptLevel, 0);
    b.LoopVectorize = true;
    b.SLPVectorize = true;
    b.populateFunctionPassManager(function_pass_manager);
    b.populateModulePassManager(module_pass_manager);

    // Run optimization passes
    function_pass_manager.doInitialization();
    for (llvm::Module::iterator i = module->begin(); i != module->end(); i++) {
        function_pass_manager.run(*i);
    }
    function_pass_manager.doFinalization();
    module_pass_manager.run(*module);

    debug(3) << "After LLVM optimizations:\n";
    if (debug::debug_level >= 2) {
        module->dump();
    }
}

void CodeGen_LLVM::sym_push(const string &name, llvm::Value *value) {
    if (!value->getType()->isVoidTy()) {
        value->setName(name);
    }
    symbol_table.push(name, value);
}

void CodeGen_LLVM::sym_pop(const string &name) {
    symbol_table.pop(name);
}

llvm::Value *CodeGen_LLVM::sym_get(const string &name, bool must_succeed) const {
    // look in the symbol table
    if (!symbol_table.contains(name)) {
        if (must_succeed) {
            std::ostringstream err;
            err << "Symbol not found: " << name << "\n";

            if (debug::debug_level > 0) {
                err << "The following names are in scope:\n"
                    << symbol_table << "\n";
            }

            internal_error << err.str();
        } else {
            return nullptr;
        }
    }
    return symbol_table.get(name);
}

bool CodeGen_LLVM::sym_exists(const string &name) const {
    return symbol_table.contains(name);
}

// Take an llvm Value representing a pointer to a buffer_t,
// and populate the symbol table with its constituent parts
void CodeGen_LLVM::push_buffer(const string &name, llvm::Value *buffer) {
    // Make sure the buffer object itself is not null
    create_assertion(builder->CreateIsNotNull(buffer),
                     Call::make(Int(32), "halide_error_buffer_argument_is_null",
                                {name}, Call::Extern));

    Value *host_ptr = buffer_host(buffer);
    Value *dev_ptr = buffer_dev(buffer);

    // Instead track this buffer name so that loads and stores from it
    // don't try to be too aligned.
    external_buffer.insert(name);

    // Push the buffer pointer as well, for backends that care.
    sym_push(name + ".buffer", buffer);

    sym_push(name + ".host", host_ptr);
    sym_push(name + ".dev", dev_ptr);
    Value *nullity_test = builder->CreateAnd(builder->CreateIsNull(host_ptr),
                                             builder->CreateIsNull(dev_ptr));
    sym_push(name + ".host_and_dev_are_null", nullity_test);
    sym_push(name + ".host_dirty", buffer_host_dirty(buffer));
    sym_push(name + ".dev_dirty", buffer_dev_dirty(buffer));
    sym_push(name + ".extent.0", buffer_extent(buffer, 0));
    sym_push(name + ".extent.1", buffer_extent(buffer, 1));
    sym_push(name + ".extent.2", buffer_extent(buffer, 2));
    sym_push(name + ".extent.3", buffer_extent(buffer, 3));
    sym_push(name + ".stride.0", buffer_stride(buffer, 0));
    sym_push(name + ".stride.1", buffer_stride(buffer, 1));
    sym_push(name + ".stride.2", buffer_stride(buffer, 2));
    sym_push(name + ".stride.3", buffer_stride(buffer, 3));
    sym_push(name + ".min.0", buffer_min(buffer, 0));
    sym_push(name + ".min.1", buffer_min(buffer, 1));
    sym_push(name + ".min.2", buffer_min(buffer, 2));
    sym_push(name + ".min.3", buffer_min(buffer, 3));
    sym_push(name + ".elem_size", buffer_elem_size(buffer));
}

void CodeGen_LLVM::pop_buffer(const string &name) {
    sym_pop(name + ".buffer");
    sym_pop(name + ".host");
    sym_pop(name + ".dev");
    sym_pop(name + ".host_and_dev_are_null");
    sym_pop(name + ".host_dirty");
    sym_pop(name + ".dev_dirty");
    sym_pop(name + ".extent.0");
    sym_pop(name + ".extent.1");
    sym_pop(name + ".extent.2");
    sym_pop(name + ".extent.3");
    sym_pop(name + ".stride.0");
    sym_pop(name + ".stride.1");
    sym_pop(name + ".stride.2");
    sym_pop(name + ".stride.3");
    sym_pop(name + ".min.0");
    sym_pop(name + ".min.1");
    sym_pop(name + ".min.2");
    sym_pop(name + ".min.3");
    sym_pop(name + ".elem_size");
}

// Given an llvm value representing a pointer to a buffer_t, extract various subfields
Value *CodeGen_LLVM::buffer_host(Value *buffer) {
    return builder->CreateLoad(buffer_host_ptr(buffer));
}

Value *CodeGen_LLVM::buffer_dev(Value *buffer) {
    return builder->CreateLoad(buffer_dev_ptr(buffer));
}

Value *CodeGen_LLVM::buffer_host_dirty(Value *buffer) {
    return builder->CreateLoad(buffer_host_dirty_ptr(buffer));
}

Value *CodeGen_LLVM::buffer_dev_dirty(Value *buffer) {
    return builder->CreateLoad(buffer_dev_dirty_ptr(buffer));
}

Value *CodeGen_LLVM::buffer_extent(Value *buffer, int i) {
    return builder->CreateLoad(buffer_extent_ptr(buffer, i));
}

Value *CodeGen_LLVM::buffer_stride(Value *buffer, int i) {
    return builder->CreateLoad(buffer_stride_ptr(buffer, i));
}

Value *CodeGen_LLVM::buffer_min(Value *buffer, int i) {
    return builder->CreateLoad(buffer_min_ptr(buffer, i));
}

Value *CodeGen_LLVM::buffer_elem_size(Value *buffer) {
    return builder->CreateLoad(buffer_elem_size_ptr(buffer));
}

Value *CodeGen_LLVM::buffer_host_ptr(Value *buffer) {
    return builder->CreateConstInBoundsGEP2_32(
#if LLVM_VERSION >= 37
        buffer_t_type,
#endif
        buffer,
        0,
        1,
        "buf_host");
}

Value *CodeGen_LLVM::buffer_dev_ptr(Value *buffer) {
    return builder->CreateConstInBoundsGEP2_32(
#if LLVM_VERSION >= 37
        buffer_t_type,
#endif
        buffer,
        0,
        0,
        "buf_dev");
}

Value *CodeGen_LLVM::buffer_host_dirty_ptr(Value *buffer) {
    return builder->CreateConstInBoundsGEP2_32(
#if LLVM_VERSION >= 37
        buffer_t_type,
#endif
        buffer,
        0,
        6,
        "buffer_host_dirty");
}

Value *CodeGen_LLVM::buffer_dev_dirty_ptr(Value *buffer) {
    return builder->CreateConstInBoundsGEP2_32(
#if LLVM_VERSION >= 37
        buffer_t_type,
#endif
        buffer,
        0,
        7,
        "buffer_dev_dirty");
}

Value *CodeGen_LLVM::buffer_extent_ptr(Value *buffer, int i) {
    llvm::Value *zero = ConstantInt::get(i32, 0);
    llvm::Value *field = ConstantInt::get(i32, 2);
    llvm::Value *idx = ConstantInt::get(i32, i);
    vector<llvm::Value *> args = {zero, field, idx};
    return builder->CreateInBoundsGEP(
#if LLVM_VERSION >= 37
        buffer_t_type,
#endif
        buffer,
        args,
        "buf_extent");
}

Value *CodeGen_LLVM::buffer_stride_ptr(Value *buffer, int i) {
    llvm::Value *zero = ConstantInt::get(i32, 0);
    llvm::Value *field = ConstantInt::get(i32, 3);
    llvm::Value *idx = ConstantInt::get(i32, i);
    vector<llvm::Value *> args = {zero, field, idx};
    return builder->CreateInBoundsGEP(
#if LLVM_VERSION >= 37
        buffer_t_type,
#endif
        buffer,
        args,
        "buf_stride");
}

Value *CodeGen_LLVM::buffer_min_ptr(Value *buffer, int i) {
    llvm::Value *zero = ConstantInt::get(i32, 0);
    llvm::Value *field = ConstantInt::get(i32, 4);
    llvm::Value *idx = ConstantInt::get(i32, i);
    vector<llvm::Value *> args = {zero, field, idx};
    return builder->CreateInBoundsGEP(
#if LLVM_VERSION >= 37
        buffer_t_type,
#endif
        buffer,
        args,
        "buf_min");
}

Value *CodeGen_LLVM::buffer_elem_size_ptr(Value *buffer) {
    return builder->CreateConstInBoundsGEP2_32(
#if LLVM_VERSION >= 37
        buffer_t_type,
#endif
        buffer,
        0,
        5,
        "buf_elem_size");
}

Value *CodeGen_LLVM::codegen(Expr e) {
    internal_assert(e.defined());
    debug(4) << "Codegen: " << e.type() << ", " << e << "\n";
    value = nullptr;
    e.accept(this);
    internal_assert(value) << "Codegen of an expr did not produce an llvm value\n";
    return value;
}

void CodeGen_LLVM::codegen(Stmt s) {
    internal_assert(s.defined());
    debug(3) << "Codegen: " << s << "\n";
    value = nullptr;
    s.accept(this);
}

void CodeGen_LLVM::visit(const IntImm *op) {
    value = ConstantInt::getSigned(llvm_type_of(op->type), op->value);
}

void CodeGen_LLVM::visit(const UIntImm *op) {
    value = ConstantInt::get(llvm_type_of(op->type), op->value);
}

void CodeGen_LLVM::visit(const FloatImm *op) {
    value = ConstantFP::get(llvm_type_of(op->type), op->value);
}

void CodeGen_LLVM::visit(const StringImm *op) {
    value = create_string_constant(op->value);
}

void CodeGen_LLVM::visit(const Cast *op) {
    Halide::Type src = op->value.type();
    Halide::Type dst = op->type;

    value = codegen(op->value);

    llvm::Type *llvm_dst = llvm_type_of(dst);

    if (dst.is_handle() && src.is_handle()) {
        value = builder->CreateBitCast(value, llvm_dst);
    } else if (dst.is_handle() || src.is_handle()) {
        internal_error << "Can't cast from " << src << " to " << dst << "\n";
    } else if (!src.is_float() && !dst.is_float()) {
        // Widening integer casts either zero extend or sign extend,
        // depending on the source type. Narrowing integer casts
        // always truncate.
        value = builder->CreateIntCast(value, llvm_dst, src.is_int());
    } else if (src.is_float() && dst.is_int()) {
        value = builder->CreateFPToSI(value, llvm_dst);
    } else if (src.is_float() && dst.is_uint()) {
        // fptoui has undefined behavior on overflow. Seems reasonable
        // to get an unspecified uint on overflow, but because uint1s
        // are stored in uint8s for float->uint1 casts this undefined
        // behavior manifests itself as uint1 values greater than 1,
        // which could in turn break our bounds inference
        // guarantees. So go via uint8 in this case.
        if (dst.bits() < 8) {
            value = builder->CreateFPToUI(value, llvm_type_of(dst.with_bits(8)));
            value = builder->CreateIntCast(value, llvm_dst, false);
        } else {
            value = builder->CreateFPToUI(value, llvm_dst);
        }
    } else if (src.is_int() && dst.is_float()) {
        value = builder->CreateSIToFP(value, llvm_dst);
    } else if (src.is_uint() && dst.is_float()) {
        value = builder->CreateUIToFP(value, llvm_dst);
    } else {
        internal_assert(src.is_float() && dst.is_float());
        // Float widening or narrowing
        value = builder->CreateFPCast(value, llvm_dst);
    }
}

void CodeGen_LLVM::visit(const Variable *op) {
    value = sym_get(op->name);
}

void CodeGen_LLVM::visit(const Add *op) {
    if (op->type.is_float()) {
        value = builder->CreateFAdd(codegen(op->a), codegen(op->b));
    } else if (op->type.is_int() && op->type.bits() >= 32) {
        // We tell llvm integers don't wrap, so that it generates good
        // code for loop indices.
        value = builder->CreateNSWAdd(codegen(op->a), codegen(op->b));
    } else {
        value = builder->CreateAdd(codegen(op->a), codegen(op->b));
    }
}

void CodeGen_LLVM::visit(const Sub *op) {
    if (op->type.is_float()) {
        value = builder->CreateFSub(codegen(op->a), codegen(op->b));
    } else if (op->type.is_int() && op->type.bits() >= 32) {
        // We tell llvm integers don't wrap, so that it generates good
        // code for loop indices.
        value = builder->CreateNSWSub(codegen(op->a), codegen(op->b));
    } else {
        value = builder->CreateSub(codegen(op->a), codegen(op->b));
    }
}

void CodeGen_LLVM::visit(const Mul *op) {
    if (op->type.is_float()) {
        value = builder->CreateFMul(codegen(op->a), codegen(op->b));
    } else if (op->type.is_int() && op->type.bits() >= 32) {
        // We tell llvm integers don't wrap, so that it generates good
        // code for loop indices.
        value = builder->CreateNSWMul(codegen(op->a), codegen(op->b));
    } else {
        value = builder->CreateMul(codegen(op->a), codegen(op->b));
    }
}

Expr CodeGen_LLVM::mulhi_shr(Expr a, Expr b, int shr) {
    Type ty = a.type();
    Type wide_ty = ty.with_bits(ty.bits() * 2);

    Expr p_wide = cast(wide_ty, a) * cast(wide_ty, b);
    return cast(ty, p_wide >> (shr + ty.bits()));
}

Expr CodeGen_LLVM::sorted_avg(Expr a, Expr b) {
    // b > a, so the following works without widening:
    // a + (b - a)/2
    return a + (b - a)/2;
}

void CodeGen_LLVM::visit(const Div *op) {
    user_assert(!is_zero(op->b)) << "Division by constant zero in expression: " << Expr(op) << "\n";

    // Detect if it's a small int division
    const int64_t *const_int_divisor = as_const_int(op->b);
    const uint64_t *const_uint_divisor = as_const_uint(op->b);

    int shift_amount;
    if (op->type.is_float()) {
        value = builder->CreateFDiv(codegen(op->a), codegen(op->b));
    } else if (is_const_power_of_two_integer(op->b, &shift_amount) &&
               (op->type.is_int() || op->type.is_uint())) {
        value = codegen(op->a >> shift_amount);
    } else if (const_int_divisor &&
               op->type.is_int() &&
               (op->type.bits() == 8 || op->type.bits() == 16 || op->type.bits() == 32) &&
               *const_int_divisor > 1 &&
               ((op->type.bits() > 8 && *const_int_divisor < 256) || *const_int_divisor < 128)) {

        int64_t multiplier, shift;
        if (op->type.bits() == 32) {
            multiplier = IntegerDivision::table_s32[*const_int_divisor][2];
            shift      = IntegerDivision::table_s32[*const_int_divisor][3];
        } else if (op->type.bits() == 16) {
            multiplier = IntegerDivision::table_s16[*const_int_divisor][2];
            shift      = IntegerDivision::table_s16[*const_int_divisor][3];
        } else {
            // 8 bit
            multiplier = IntegerDivision::table_s8[*const_int_divisor][2];
            shift      = IntegerDivision::table_s8[*const_int_divisor][3];
        }
        Expr num = op->a;

        // Make an all-ones mask if the numerator is negative
        Expr sign = num >> make_const(op->type, op->type.bits() - 1);

        // Flip the numerator bits if the mask is high.
        num = cast(num.type().with_code(Type::UInt), num);
        num = num ^ sign;

        // Multiply and keep the high half of the
        // result, and then apply the shift.
        Expr mult = make_const(num.type(), multiplier);
        num = mulhi_shr(num, mult, shift);

        // Maybe flip the bits back again.
        num = num ^ sign;

        value = codegen(num);

    } else if (const_uint_divisor &&
               op->type.is_uint() &&
               (op->type.bits() == 8 || op->type.bits() == 16 || op->type.bits() == 32) &&
               *const_uint_divisor > 1 && *const_uint_divisor < 256) {

        int64_t method, multiplier, shift;
        if (op->type.bits() == 32) {
            method     = IntegerDivision::table_u32[*const_uint_divisor][1];
            multiplier = IntegerDivision::table_u32[*const_uint_divisor][2];
            shift      = IntegerDivision::table_u32[*const_uint_divisor][3];
        } else if (op->type.bits() == 16) {
            method     = IntegerDivision::table_u16[*const_uint_divisor][1];
            multiplier = IntegerDivision::table_u16[*const_uint_divisor][2];
            shift      = IntegerDivision::table_u16[*const_uint_divisor][3];
        } else {
            method     = IntegerDivision::table_u8[*const_uint_divisor][1];
            multiplier = IntegerDivision::table_u8[*const_uint_divisor][2];
            shift      = IntegerDivision::table_u8[*const_uint_divisor][3];
        }

        internal_assert(method != 0)
            << "method 0 division is for powers of two and should have been handled elsewhere\n";
        Expr num = op->a;

        // Widen, multiply, narrow
        Expr mult = make_const(num.type(), multiplier);
        Expr val = mulhi_shr(num, mult, method == 1 ? shift : 0);

        if (method == 2) {
            // Average with original numerator.
            val = sorted_avg(val, num);

            // Do the final shift
            if (shift) {
                val = val >> make_const(op->type, shift);
            }
        }

        value = codegen(val);
    } else {
        value = codegen(lower_euclidean_div(op->a, op->b));
    }
}

void CodeGen_LLVM::visit(const Mod *op) {
    int bits;
    if (op->type.is_float()) {
        value = codegen(simplify(op->a - op->b * floor(op->a/op->b)));
    } else if (is_const_power_of_two_integer(op->b, &bits)) {
        value = codegen(op->a & (op->b - 1));
    } else {
        // To match our definition of division, mod should be between 0
        // and |b|.
        value = codegen(lower_euclidean_mod(op->a, op->b));
    }
}

void CodeGen_LLVM::visit(const Min *op) {
    string a_name = unique_name('a');
    string b_name = unique_name('b');
    Expr a = Variable::make(op->a.type(), a_name);
    Expr b = Variable::make(op->b.type(), b_name);
    value = codegen(Let::make(a_name, op->a,
                              Let::make(b_name, op->b,
                                        select(a < b, a, b))));
}

void CodeGen_LLVM::visit(const Max *op) {
    string a_name = unique_name('a');
    string b_name = unique_name('b');
    Expr a = Variable::make(op->a.type(), a_name);
    Expr b = Variable::make(op->b.type(), b_name);
    value = codegen(Let::make(a_name, op->a,
                              Let::make(b_name, op->b,
                                        select(a > b, a, b))));
}

void CodeGen_LLVM::visit(const EQ *op) {
    Value *a = codegen(op->a);
    Value *b = codegen(op->b);
    Halide::Type t = op->a.type();
    if (t.is_float()) {
        value = builder->CreateFCmpOEQ(a, b);
    } else {
        value = builder->CreateICmpEQ(a, b);
    }
}

void CodeGen_LLVM::visit(const NE *op) {
    Value *a = codegen(op->a);
    Value *b = codegen(op->b);
    Halide::Type t = op->a.type();
    if (t.is_float()) {
        value = builder->CreateFCmpONE(a, b);
    } else {
        value = builder->CreateICmpNE(a, b);
    }
}

void CodeGen_LLVM::visit(const LT *op) {
    Value *a = codegen(op->a);
    Value *b = codegen(op->b);

    Halide::Type t = op->a.type();
    if (t.is_float()) {
        value = builder->CreateFCmpOLT(a, b);
    } else if (t.is_int()) {
        value = builder->CreateICmpSLT(a, b);
    } else {
        value = builder->CreateICmpULT(a, b);
    }
}

void CodeGen_LLVM::visit(const LE *op) {
    Value *a = codegen(op->a);
    Value *b = codegen(op->b);
    Halide::Type t = op->a.type();
    if (t.is_float()) {
        value = builder->CreateFCmpOLE(a, b);
    } else if (t.is_int()) {
        value = builder->CreateICmpSLE(a, b);
    } else {
        value = builder->CreateICmpULE(a, b);
    }
}

void CodeGen_LLVM::visit(const GT *op) {
    Value *a = codegen(op->a);
    Value *b = codegen(op->b);
    Halide::Type t = op->a.type();
    if (t.is_float()) {
        value = builder->CreateFCmpOGT(a, b);
    } else if (t.is_int()) {
        value = builder->CreateICmpSGT(a, b);
    } else {
        value = builder->CreateICmpUGT(a, b);
    }
}

void CodeGen_LLVM::visit(const GE *op) {
    Value *a = codegen(op->a);
    Value *b = codegen(op->b);
    Halide::Type t = op->a.type();
    if (t.is_float()) {
        value = builder->CreateFCmpOGE(a, b);
    } else if (t.is_int()) {
        value = builder->CreateICmpSGE(a, b);
    } else {
        value = builder->CreateICmpUGE(a, b);
    }
}

void CodeGen_LLVM::visit(const And *op) {
    value = builder->CreateAnd(codegen(op->a), codegen(op->b));
}

void CodeGen_LLVM::visit(const Or *op) {
    value = builder->CreateOr(codegen(op->a), codegen(op->b));
}

void CodeGen_LLVM::visit(const Not *op) {
    value = builder->CreateNot(codegen(op->a));
}


void CodeGen_LLVM::visit(const Select *op) {
    // For now we always generate select nodes, but the code is here
    // for if then elses if we need it
    if (false && op->condition.type().is_scalar()) {
        // Codegen an if-then-else so we don't go to the expense of
        // generating both vectors

        BasicBlock *true_bb = BasicBlock::Create(*context, "true_bb", function);
        BasicBlock *false_bb = BasicBlock::Create(*context, "false_bb", function);
        BasicBlock *after_bb = BasicBlock::Create(*context, "after_bb", function);
        builder->CreateCondBr(codegen(op->condition), true_bb, false_bb);

        builder->SetInsertPoint(true_bb);
        Value *true_value = codegen(op->true_value);
        builder->CreateBr(after_bb);

        builder->SetInsertPoint(false_bb);
        Value *false_value = codegen(op->false_value);
        builder->CreateBr(after_bb);

        builder->SetInsertPoint(after_bb);
        PHINode *phi = builder->CreatePHI(true_value->getType(), 2);
        phi->addIncoming(true_value, true_bb);
        phi->addIncoming(false_value, false_bb);

        value = phi;
    } else if (op->type == Int(32)) {
        // llvm has a performance bug inside of loop strength
        // reduction that barfs on long chains of selects. To avoid
        // it, we use bit-masking instead.
        Value *cmp = codegen(op->condition);
        Value *a = codegen(op->true_value);
        Value *b = codegen(op->false_value);
        cmp = builder->CreateIntCast(cmp, i32, true);
        a = builder->CreateAnd(a, cmp);
        cmp = builder->CreateNot(cmp);
        b = builder->CreateAnd(b, cmp);
        value = builder->CreateOr(a, b);
    } else {
        value = builder->CreateSelect(codegen(op->condition),
                                      codegen(op->true_value),
                                      codegen(op->false_value));
    }
}

namespace {
Expr promote_64(Expr e) {
    if (const Add *a = e.as<Add>()) {
        return Add::make(promote_64(a->a), promote_64(a->b));
    } else if (const Sub *s = e.as<Sub>()) {
        return Sub::make(promote_64(s->a), promote_64(s->b));
    } else if (const Mul *m = e.as<Mul>()) {
        return Mul::make(promote_64(m->a), promote_64(m->b));
    } else if (const Min *m = e.as<Min>()) {
        return Min::make(promote_64(m->a), promote_64(m->b));
    } else if (const Max *m = e.as<Max>()) {
        return Max::make(promote_64(m->a), promote_64(m->b));
    } else {
        return cast(Int(64), e);
    }
}
}

Value *CodeGen_LLVM::codegen_buffer_pointer(string buffer, Halide::Type type, Expr index) {
    // Promote index to 64-bit on targets that use 64-bit pointers.
    llvm::DataLayout d(module.get());
    if (promote_indices() && d.getPointerSize() == 8) {
        index = promote_64(index);
    }

    // Handles are always indexed as 64-bit.
    if (type.is_handle()) {
        return codegen_buffer_pointer(buffer, UInt(64, type.lanes()), index);
    } else {
        return codegen_buffer_pointer(buffer, type, codegen(index));
    }
}


Value *CodeGen_LLVM::codegen_buffer_pointer(string buffer, Halide::Type type, Value *index) {
    // Find the base address from the symbol table
    Value *base_address = symbol_table.get(buffer + ".host");
    llvm::Type *base_address_type = base_address->getType();
    unsigned address_space = base_address_type->getPointerAddressSpace();

    llvm::Type *load_type = llvm_type_of(type)->getPointerTo(address_space);

    // If the type doesn't match the expected type, we need to pointer cast
    if (load_type != base_address_type) {
        base_address = builder->CreatePointerCast(base_address, load_type);
    }

    llvm::Constant *constant_index = dyn_cast<llvm::Constant>(index);
    if (constant_index && constant_index->isZeroValue()) {
        return base_address;
    }

    // Promote index to 64-bit on targets that use 64-bit pointers.
    llvm::DataLayout d(module.get());
    if (d.getPointerSize() == 8) {
        index = builder->CreateIntCast(index, i64, true);
    }

    return builder->CreateInBoundsGEP(base_address, index);
}

namespace {
int next_power_of_two(int x) {
    for (int p2 = 1; ; p2 *= 2) {
        if (p2 >= x) {
            return p2;
        }
    }
    // unreachable.
}
}

void CodeGen_LLVM::add_tbaa_metadata(llvm::Instruction *inst, string buffer, Expr index) {

    // Get the unique name for the block of memory this allocate node
    // is using.
    buffer = get_allocation_name(buffer);

    // If the index is constant, we generate some TBAA info that helps
    // LLVM understand our loads/stores aren't aliased.
    bool constant_index = false;
    int64_t base = 0;
    int64_t width = 1;

    if (index.defined()) {
        if (const Ramp *ramp = index.as<Ramp>()) {
            const int64_t *pstride = as_const_int(ramp->stride);
            const int64_t *pbase = as_const_int(ramp->base);
            if (pstride && pbase) {
                // We want to find the smallest aligned width and offset
                // that contains this ramp.
                int64_t stride = *pstride;
                base = *pbase;
                assert(base >= 0);
                width = next_power_of_two(ramp->lanes * stride);

                while (base % width) {
                    base -= base % width;
                    width *= 2;
                }
                constant_index = true;
            }
        } else {
            const int64_t *pbase = as_const_int(index);
            if (pbase) {
                base = *pbase;
                constant_index = true;
            }
        }
    }

    // Add type-based-alias-analysis metadata to the pointer, so that
    // loads and stores to different buffers can get reordered.
    LLVMMDNodeArgumentType root_buffer_type[] = {MDString::get(*context, "Halide buffer")};
    MDNode *tbaa = MDNode::get(*context, root_buffer_type);

    LLVMMDNodeArgumentType this_buffer_type[] = {MDString::get(*context, buffer), tbaa};
    tbaa = MDNode::get(*context, this_buffer_type);

    // We also add metadata for constant indices to allow loads and
    // stores to the same buffer to get reordered.
    if (constant_index) {
        for (int w = 1024; w >= width; w /= 2) {
            int64_t b = (base / w) * w;

            std::stringstream level;
            level << buffer << ".width" << w << ".base" << b;
            LLVMMDNodeArgumentType this_level_type[] = {MDString::get(*context, level.str()), tbaa};
            tbaa = MDNode::get(*context, this_level_type);
        }
    }

    inst->setMetadata("tbaa", tbaa);
}

void CodeGen_LLVM::visit(const Load *op) {
    bool is_external = (external_buffer.find(op->name) != external_buffer.end());

    // If it's a Handle, load it as a uint64_t and then cast
    if (op->type.is_handle()) {
        codegen(reinterpret(op->type, Load::make(UInt(64, op->type.lanes()), op->name, op->index, op->image, op->param)));
        return;
    }

    // There are several cases. Different architectures may wish to override some.
    if (op->type.is_scalar()) {
        // Scalar loads
        Value *ptr = codegen_buffer_pointer(op->name, op->type, op->index);
        LoadInst *load = builder->CreateAlignedLoad(ptr, op->type.bytes());
        add_tbaa_metadata(load, op->name, op->index);
        value = load;
    } else {
        const Ramp *ramp = op->index.as<Ramp>();
        const IntImm *stride = ramp ? ramp->stride.as<IntImm>() : nullptr;

        if (ramp && stride && stride->value == 1) {
            int alignment = op->type.bytes(); // The size of a single element

            int native_bits = native_vector_bits();
            int native_bytes = native_bits / 8;
            // We assume halide_malloc for the platform returns
            // buffers aligned to at least the native vector
            // width. (i.e. 16-byte alignment on arm, and 32-byte
            // alignment on x86), so this is the maximum alignment we
            // can infer based on the index alone.

            // Boost the alignment if possible, up to the native vector width.
            ModulusRemainder mod_rem = modulus_remainder(ramp->base, alignment_info);
            while ((mod_rem.remainder & 1) == 0 &&
                   (mod_rem.modulus & 1) == 0 &&
                   alignment < native_bytes) {
                mod_rem.modulus /= 2;
                mod_rem.remainder /= 2;
                alignment *= 2;
            }

            // If it is an external buffer, then we cannot assume that the host pointer
            // is aligned to at least native vector width. However, we may be able to do
            // better than just assuming that it is unaligned.
            if (is_external && op->param.defined()) {
                int host_alignment = op->param.host_alignment();
                alignment = gcd(alignment, host_alignment);
            }

            // For dense vector loads wider than the native vector
            // width, bust them up into native vectors
            int load_lanes = op->type.lanes();
            int native_lanes = native_bits / op->type.bits();
            vector<Value *> slices;
            for (int i = 0; i < load_lanes; i += native_lanes) {
                int slice_lanes = std::min(native_lanes, load_lanes - i);
                Expr slice_base = simplify(ramp->base + i);
                Expr slice_index = slice_lanes == 1 ? slice_base : Ramp::make(slice_base, 1, slice_lanes);
                llvm::Type *slice_type = VectorType::get(llvm_type_of(op->type.element_of()), slice_lanes);
                Value *elt_ptr = codegen_buffer_pointer(op->name, op->type.element_of(), slice_base);
                Value *vec_ptr = builder->CreatePointerCast(elt_ptr, slice_type->getPointerTo());
                LoadInst *load = builder->CreateAlignedLoad(vec_ptr, alignment);
                add_tbaa_metadata(load, op->name, slice_index);
                slices.push_back(load);
            }
            value = concat_vectors(slices);

        } else if (ramp && stride && stride->value == 2) {
            // Load two vectors worth and then shuffle
            Expr base_a = ramp->base, base_b = ramp->base + ramp->lanes;

            // False indicates we should take the even-numbered lanes
            // from the load, true indicates we should take the
            // odd-numbered-lanes.
            bool shifted_a = false, shifted_b = false;

            bool external = op->param.defined() || op->image.defined();

            // Don't read beyond the end of an external buffer.
            if (external) {
                base_b -= 1;
                shifted_b = true;
            } else {
                // If the base ends in an odd constant, then subtract one
                // and do a different shuffle. This helps expressions like
                // (f(2*x) + f(2*x+1) share loads
                const Add *add = ramp->base.as<Add>();
                const IntImm *offset = add ? add->b.as<IntImm>() : nullptr;
                if (offset && offset->value & 1) {
                    base_a -= 1;
                    shifted_a = true;
                    base_b -= 1;
                    shifted_b = true;
                }
            }

            // Do each load.
            Expr ramp_a = Ramp::make(base_a, 1, ramp->lanes);
            Expr ramp_b = Ramp::make(base_b, 1, ramp->lanes);
            Expr load_a = Load::make(op->type, op->name, ramp_a, op->image, op->param);
            Expr load_b = Load::make(op->type, op->name, ramp_b, op->image, op->param);
            Value *vec_a = codegen(load_a);
            Value *vec_b = codegen(load_b);

            // Shuffle together the results.
            vector<int> indices(ramp->lanes);
            for (int i = 0; i < (ramp->lanes + 1)/2; i++) {
                indices[i] = i*2 + (shifted_a ? 1 : 0);
            }
            for (int i = (ramp->lanes + 1)/2; i < ramp->lanes; i++) {
                indices[i] = i*2 + (shifted_b ? 1 : 0);
            }

            value = shuffle_vectors(vec_a, vec_b, indices);
        } else if (ramp && stride && stride->value == -1) {
            // Load the vector and then flip it in-place
            Expr flipped_base = ramp->base - ramp->lanes + 1;
            Expr flipped_index = Ramp::make(flipped_base, 1, ramp->lanes);
            Expr flipped_load = Load::make(op->type, op->name, flipped_index, op->image, op->param);

            Value *flipped = codegen(flipped_load);

            vector<int> indices(ramp->lanes);
            for (int i = 0; i < ramp->lanes; i++) {
                indices[i] = ramp->lanes - 1 - i;
            }

            value = shuffle_vectors(flipped, indices);
        } else if (ramp) {
            // Gather without generating the indices as a vector
            Value *ptr = codegen_buffer_pointer(op->name, op->type.element_of(), ramp->base);
            Value *stride = codegen(ramp->stride);
            value = UndefValue::get(llvm_type_of(op->type));
            for (int i = 0; i < ramp->lanes; i++) {
                Value *lane = ConstantInt::get(i32, i);
                LoadInst *val = builder->CreateLoad(ptr);
                add_tbaa_metadata(val, op->name, op->index);
                value = builder->CreateInsertElement(value, val, lane);
                ptr = builder->CreateInBoundsGEP(ptr, stride);
            }
        } else if (false /* should_scalarize(op->index) */) {
            // TODO: put something sensible in for
            // should_scalarize. Probably a good idea if there are no
            // loads in it, and it's all int32.

            // Compute the index as scalars, and then do a gather
            Value *vec = UndefValue::get(llvm_type_of(op->type));
            for (int i = 0; i < op->type.lanes(); i++) {
                Expr idx = extract_lane(op->index, i);
                Value *ptr = codegen_buffer_pointer(op->name, op->type.element_of(), idx);
                LoadInst *val = builder->CreateLoad(ptr);
                add_tbaa_metadata(val, op->name, op->index);
                vec = builder->CreateInsertElement(vec, val, ConstantInt::get(i32, i));
            }
            value = vec;
        } else {
            // General gathers
            Value *index = codegen(op->index);
            Value *vec = UndefValue::get(llvm_type_of(op->type));
            for (int i = 0; i < op->type.lanes(); i++) {
                Value *idx = builder->CreateExtractElement(index, ConstantInt::get(i32, i));
                Value *ptr = codegen_buffer_pointer(op->name, op->type.element_of(), idx);
                LoadInst *val = builder->CreateLoad(ptr);
                add_tbaa_metadata(val, op->name, op->index);
                vec = builder->CreateInsertElement(vec, val, ConstantInt::get(i32, i));
            }
            value = vec;
        }
    }

}

void CodeGen_LLVM::visit(const Ramp *op) {
    if (is_const(op->stride) && !is_const(op->base)) {
        // If the stride is const and the base is not (e.g. ramp(x, 1,
        // 4)), we can lift out the stride and broadcast the base so
        // we can do a single vector broadcast and add instead of
        // repeated insertion
        Expr broadcast = Broadcast::make(op->base, op->lanes);
        Expr ramp = Ramp::make(make_zero(op->base.type()), op->stride, op->lanes);
        value = codegen(broadcast + ramp);
    } else {
        // Otherwise we generate element by element by adding the stride to the base repeatedly

        Value *base = codegen(op->base);
        Value *stride = codegen(op->stride);

        value = UndefValue::get(llvm_type_of(op->type));
        for (int i = 0; i < op->type.lanes(); i++) {
            if (i > 0) {
                if (op->type.is_float()) {
                    base = builder->CreateFAdd(base, stride);
                } else if (op->type.is_int() && op->type.bits() >= 32) {
                    base = builder->CreateNSWAdd(base, stride);
                } else {
                    base = builder->CreateAdd(base, stride);
                }
            }
            value = builder->CreateInsertElement(value, base, ConstantInt::get(i32, i));
        }
    }
}

llvm::Value *CodeGen_LLVM::create_broadcast(llvm::Value *v, int lanes) {
    Constant *undef = UndefValue::get(VectorType::get(v->getType(), lanes));
    Constant *zero = ConstantInt::get(i32, 0);
    v = builder->CreateInsertElement(undef, v, zero);
    Constant *zeros = ConstantVector::getSplat(lanes, zero);
    return builder->CreateShuffleVector(v, undef, zeros);
}

void CodeGen_LLVM::visit(const Broadcast *op) {
    value = create_broadcast(codegen(op->value), op->lanes);
}

// Pass through scalars, and unpack broadcasts. Assert if it's a non-vector broadcast.
Expr unbroadcast(Expr e) {
    if (e.type().is_vector()) {
        const Broadcast *broadcast = e.as<Broadcast>();
        internal_assert(broadcast);
        return broadcast->value;
    } else {
        return e;
    }
}

Value *CodeGen_LLVM::interleave_vectors(const std::vector<Value *> &vecs) {
    internal_assert(vecs.size() >= 1);
    for (size_t i = 1; i < vecs.size(); i++) {
        internal_assert(vecs[0]->getType() == vecs[i]->getType());
    }
    int vec_elements = vecs[0]->getType()->getVectorNumElements();

    if (vecs.size() == 1) {
        return vecs[0];
    } else if (vecs.size() == 2) {
        Value *a = vecs[0];
        Value *b = vecs[1];
        vector<int> indices(vec_elements*2);
        for (int i = 0; i < vec_elements*2; i++) {
            indices[i] = i%2 == 0 ? i/2 : i/2 + vec_elements;
        }
        return shuffle_vectors(a, b, indices);
    } else {
        // Grab the even and odd elements of vecs.
        vector<Value *> even_vecs;
        vector<Value *> odd_vecs;
        for (size_t i = 0; i < vecs.size(); i++) {
            if (i%2 == 0) {
                even_vecs.push_back(vecs[i]);
            } else {
                odd_vecs.push_back(vecs[i]);
            }
        }

        // If the number of vecs is odd, save the last one for later.
        Value *last = nullptr;
        if (even_vecs.size() > odd_vecs.size()) {
            last = even_vecs.back();
            even_vecs.pop_back();
        }
        internal_assert(even_vecs.size() == odd_vecs.size());

        // Interleave the even and odd parts.
        Value *even = interleave_vectors(even_vecs);
        Value *odd = interleave_vectors(odd_vecs);

        if (last) {
            int result_elements = vec_elements*vecs.size();

            // Interleave even and odd, leaving a space for the last element.
            vector<int> indices(result_elements, -1);
            for (int i = 0, idx = 0; i < result_elements; i++) {
                if (i%vecs.size() < vecs.size() - 1) {
                    indices[i] = idx%2 == 0 ? idx/2 : idx/2 + vec_elements*even_vecs.size();
                    idx++;
                }
            }
            Value *even_odd = shuffle_vectors(even, odd, indices);

            // Interleave the last vector into the result.
            last = slice_vector(last, 0, result_elements);
            for (int i = 0; i < result_elements; i++) {
                if (i%vecs.size() < vecs.size() - 1) {
                    indices[i] = i;
                } else {
                    indices[i] = i/vecs.size() + result_elements;
                }
            }

            return shuffle_vectors(even_odd, last, indices);
        } else {
            return interleave_vectors({even, odd});
        }
    }
}

void CodeGen_LLVM::scalarize(Expr e) {
    llvm::Type *result_type = llvm_type_of(e.type());

    Value *result = UndefValue::get(result_type);

    for (int i = 0; i < e.type().lanes(); i++) {
        Value *v = codegen(extract_lane(e, i));
        result = builder->CreateInsertElement(result, v, ConstantInt::get(i32, i));
    }
    value = result;
}

void CodeGen_LLVM::visit(const Call *op) {
    internal_assert(op->call_type == Call::Extern ||
                    op->call_type == Call::ExternCPlusPlus ||
                    op->call_type == Call::Intrinsic ||
                    op->call_type == Call::PureExtern ||
                    op->call_type == Call::PureIntrinsic)
        << "Can only codegen extern calls and intrinsics\n";

    // Some call nodes are actually injected at various stages as a
    // cue for llvm to generate particular ops. In general these are
    // handled in the standard library, but ones with e.g. varying
    // types are handled here.
    if (op->is_intrinsic(Call::shuffle_vector)) {
        internal_assert((int) op->args.size() == 1 + op->type.lanes());
        vector<int> indices(op->type.lanes());
        for (size_t i = 0; i < indices.size(); i++) {
            const IntImm *idx = op->args[i+1].as<IntImm>();
            internal_assert(idx);
            internal_assert(idx->value >= 0 && idx->value <= op->args[0].type().lanes());
            indices[i] = idx->value;
        }
        Value *arg = codegen(op->args[0]);

        value = shuffle_vectors(arg, indices);

        if (op->type.is_scalar()) {
            value = builder->CreateExtractElement(value, ConstantInt::get(i32, 0));
        }
    } else if (op->is_intrinsic(Call::slice_vector)) {
        internal_assert(op->args.size() == 4);
        const int64_t *start = as_const_int(op->args[1]);
        const int64_t *stride = as_const_int(op->args[2]);
        const int64_t *lanes = as_const_int(op->args[3]);
        internal_assert(start && stride && lanes) << "argument to slice_vector must be a constant.\n";

        vector<int> indices(op->type.lanes());
        for (int i = 0; i < *lanes; i++) {
            indices[i] = *start + *stride * i;
        }

        value = shuffle_vectors(codegen(op->args[0]), indices);

        if (op->type.is_scalar()) {
            value = builder->CreateExtractElement(value, ConstantInt::get(i32, 0));
        }
    } else if (op->is_intrinsic(Call::interleave_vectors)) {
        vector<Value *> args;
        args.reserve(op->args.size());
        for (Expr i : op->args) {
            args.push_back(codegen(i));
        }
        value = interleave_vectors(args);
    } else if (op->is_intrinsic(Call::concat_vectors)) {
        vector<Value *> args;
        args.reserve(op->args.size());
        for (Expr i : op->args) {
            args.push_back(codegen(i));
        }
        value = concat_vectors(args);
    } else if (op->is_intrinsic(Call::debug_to_file)) {
        internal_assert(op->args.size() == 3);
        const StringImm *filename = op->args[0].as<StringImm>();
        internal_assert(filename) << "Malformed debug_to_file node\n";
        // Grab the function from the initial module
        llvm::Function *debug_to_file = module->getFunction("halide_debug_to_file");
        internal_assert(debug_to_file) << "Could not find halide_debug_to_file function in initial module\n";

        // Make the filename a global string constant
        Value *user_context = get_user_context();
        Value *char_ptr = codegen(Expr(filename));
        vector<Value *> args = {user_context, char_ptr, codegen(op->args[1])};

        Value *buffer = codegen(op->args[2]);
        buffer = builder->CreatePointerCast(buffer, buffer_t_type->getPointerTo());
        args.push_back(buffer);

        value = builder->CreateCall(debug_to_file, args);

    } else if (op->is_intrinsic(Call::bitwise_and)) {
        internal_assert(op->args.size() == 2);
        value = builder->CreateAnd(codegen(op->args[0]), codegen(op->args[1]));
    } else if (op->is_intrinsic(Call::bitwise_xor)) {
        internal_assert(op->args.size() == 2);
        value = builder->CreateXor(codegen(op->args[0]), codegen(op->args[1]));
    } else if (op->is_intrinsic(Call::bitwise_or)) {
        internal_assert(op->args.size() == 2);
        value = builder->CreateOr(codegen(op->args[0]), codegen(op->args[1]));
    } else if (op->is_intrinsic(Call::bitwise_not)) {
        internal_assert(op->args.size() == 1);
        value = builder->CreateNot(codegen(op->args[0]));
    } else if (op->is_intrinsic(Call::reinterpret)) {
        internal_assert(op->args.size() == 1);
        Type dst = op->type;
        Type src = op->args[0].type();
        llvm::Type *llvm_dst = llvm_type_of(dst);
        value = codegen(op->args[0]);
        if (src.is_handle() && !dst.is_handle()) {
            internal_assert(dst.is_uint() && dst.bits() == 64);

            // Handle -> UInt64
            llvm::DataLayout d(module.get());
            if (d.getPointerSize() == 4) {
                llvm::Type *intermediate = llvm_type_of(UInt(32, dst.lanes()));
                value = builder->CreatePtrToInt(value, intermediate);
                value = builder->CreateZExt(value, llvm_dst);
            } else if (d.getPointerSize() == 8) {
                value = builder->CreatePtrToInt(value, llvm_dst);
            } else {
                internal_error << "Pointer size is neither 4 nor 8 bytes\n";
            }

        } else if (dst.is_handle() && !src.is_handle()) {
            internal_assert(src.is_uint() && src.bits() == 64);

            // UInt64 -> Handle
            llvm::DataLayout d(module.get());
            if (d.getPointerSize() == 4) {
                llvm::Type *intermediate = llvm_type_of(UInt(32, src.lanes()));
                value = builder->CreateTrunc(value, intermediate);
                value = builder->CreateIntToPtr(value, llvm_dst);
            } else if (d.getPointerSize() == 8) {
                value = builder->CreateIntToPtr(value, llvm_dst);
            } else {
                internal_error << "Pointer size is neither 4 nor 8 bytes\n";
            }

        } else {
            value = builder->CreateBitCast(codegen(op->args[0]), llvm_dst);
        }
    } else if (op->is_intrinsic(Call::shift_left)) {
        internal_assert(op->args.size() == 2);
        value = builder->CreateShl(codegen(op->args[0]), codegen(op->args[1]));
    } else if (op->is_intrinsic(Call::shift_right)) {
        internal_assert(op->args.size() == 2);
        if (op->type.is_int()) {
            value = builder->CreateAShr(codegen(op->args[0]), codegen(op->args[1]));
        } else {
            value = builder->CreateLShr(codegen(op->args[0]), codegen(op->args[1]));
        }
    } else if (op->is_intrinsic(Call::abs)) {

        internal_assert(op->args.size() == 1);

        // Check if an appropriate vector abs for this type exists in the initial module
        Type t = op->args[0].type();
        string name = (t.is_float() ? "abs_f" : "abs_i") + std::to_string(t.bits());
        llvm::Function * builtin_abs =
            find_vector_runtime_function(name, op->type.lanes()).first;

        if (t.is_vector() && builtin_abs) {
            codegen(Call::make(op->type, name, op->args, Call::Extern));
        } else {
            // Generate select(x >= 0, x, -x) instead
            string x_name = unique_name('x');
            Expr x = Variable::make(op->args[0].type(), x_name);
            value = codegen(Let::make(x_name, op->args[0], select(x >= 0, x, -x)));
        }
    } else if (op->is_intrinsic(Call::absd)) {

        internal_assert(op->args.size() == 2);

        Expr a = op->args[0];
        Expr b = op->args[1];

        // Check if an appropriate vector abs for this type exists in the initial module
        Type t = a.type();
        string name;
        if (t.is_float()) {
            codegen(abs(a - b));
            return;
        } else if (t.is_int()) {
            name = "absd_i" + std::to_string(t.bits());
        } else {
            name = "absd_u" + std::to_string(t.bits());
        }

        llvm::Function *builtin_absd =
            find_vector_runtime_function(name, op->type.lanes()).first;

        if (t.is_vector() && builtin_absd) {
            codegen(Call::make(op->type, name, op->args, Call::Extern));
        } else {
            // Use a select instead
            string a_name = unique_name('a');
            string b_name = unique_name('b');
            Expr a_var = Variable::make(op->args[0].type(), a_name);
            Expr b_var = Variable::make(op->args[1].type(), b_name);
            codegen(Let::make(a_name, op->args[0],
                              Let::make(b_name, op->args[1],
                                        Select::make(a_var < b_var, b_var - a_var, a_var - b_var))));
        }
    } else if (op->is_intrinsic("div_round_to_zero")) {
        internal_assert(op->args.size() == 2);
        Value *a = codegen(op->args[0]);
        Value *b = codegen(op->args[1]);
        if (op->type.is_int()) {
            value = builder->CreateSDiv(a, b);
        } else if (op->type.is_uint()) {
            value = builder->CreateUDiv(a, b);
        } else {
            internal_error << "div_round_to_zero of non-integer type.\n";
        }
    } else if (op->is_intrinsic("mod_round_to_zero")) {
        internal_assert(op->args.size() == 2);
        Value *a = codegen(op->args[0]);
        Value *b = codegen(op->args[1]);
        if (op->type.is_int()) {
            value = builder->CreateSRem(a, b);
        } else if (op->type.is_uint()) {
            value = builder->CreateURem(a, b);
        } else {
            internal_error << "mod_round_to_zero of non-integer type.\n";
        }
    } else if (op->is_intrinsic(Call::copy_buffer_t)) {
        // Make some memory for this buffer_t
        Value *dst = create_alloca_at_entry(buffer_t_type, 1);
        Value *src = codegen(op->args[0]);
        src = builder->CreatePointerCast(src, buffer_t_type->getPointerTo());
        src = builder->CreateLoad(src);
        builder->CreateStore(src, dst);
        value = dst;
    } else if (op->is_intrinsic(Call::create_buffer_t)) {
        // Make some memory for this buffer_t
        Value *buffer = create_alloca_at_entry(buffer_t_type, 1);

        // Populate the fields
        internal_assert(op->args[0].type().is_handle())
            << "The first argument to create_buffer_t must be a Handle\n";
        Value *host_ptr = codegen(op->args[0]);
        host_ptr = builder->CreatePointerCast(host_ptr, i8->getPointerTo());
        builder->CreateStore(host_ptr, buffer_host_ptr(buffer));

        // Type check integer arguments
        for (size_t i = 2; i < op->args.size(); i++) {
            internal_assert(op->args[i].type() == Int(32))
                << "All arguments to create_buffer_t beyond the second must have type Int(32)\n";
        }

        // Second argument is used solely for its Type. Value is unimportant.
        // Currenty, only the size matters, but ultimately we will encode
        // complete type info in buffer_t.
        Value *elem_size = codegen(op->args[1].type().bytes());
        builder->CreateStore(elem_size, buffer_elem_size_ptr(buffer));

        int dims = (op->args.size() - 2) / 3;
        user_assert(dims <= 4)
            << "Halide currently has a limit of four dimensions on "
            << "Funcs used on the GPU or passed to extern stages.\n";
        for (int i = 0; i < 4; i++) {
            Value *min, *extent, *stride;
            if (i < dims) {
                min    = codegen(op->args[i*3+2]);
                extent = codegen(op->args[i*3+3]);
                stride = codegen(op->args[i*3+4]);
            } else {
                min = extent = stride = ConstantInt::get(i32, 0);
            }
            builder->CreateStore(min, buffer_min_ptr(buffer, i));
            builder->CreateStore(extent, buffer_extent_ptr(buffer, i));
            builder->CreateStore(stride, buffer_stride_ptr(buffer, i));
        }

        builder->CreateStore(ConstantInt::get(i8, 0), buffer_host_dirty_ptr(buffer));
        builder->CreateStore(ConstantInt::get(i8, 0), buffer_dev_dirty_ptr(buffer));
        builder->CreateStore(ConstantInt::get(i64, 0), buffer_dev_ptr(buffer));

        value = buffer;
    } else if (op->is_intrinsic(Call::extract_buffer_host)) {
        internal_assert(op->args.size() == 1);
        Value *buffer = codegen(op->args[0]);
        buffer = builder->CreatePointerCast(buffer, buffer_t_type->getPointerTo());
        value = buffer_host(buffer);
    } else if (op->is_intrinsic(Call::extract_buffer_min)) {
        internal_assert(op->args.size() == 2);
        const IntImm *idx = op->args[1].as<IntImm>();
        internal_assert(idx);
        Value *buffer = codegen(op->args[0]);
        buffer = builder->CreatePointerCast(buffer, buffer_t_type->getPointerTo());
        value = buffer_min(buffer, idx->value);
    } else if (op->is_intrinsic(Call::extract_buffer_max)) {
        internal_assert(op->args.size() == 2);
        const IntImm *idx = op->args[1].as<IntImm>();
        internal_assert(idx);
        Value *buffer = codegen(op->args[0]);
        buffer = builder->CreatePointerCast(buffer, buffer_t_type->getPointerTo());
        Value *extent = buffer_extent(buffer, idx->value);
        Value *min = buffer_min(buffer, idx->value);
        Value *max_plus_one = builder->CreateNSWAdd(min, extent);
        value = builder->CreateNSWSub(max_plus_one, ConstantInt::get(i32, 1));
    } else if (op->is_intrinsic(Call::rewrite_buffer)) {
        int dims = ((int)(op->args.size())-2)/3;
        internal_assert((int)(op->args.size()) == dims*3 + 2);
        internal_assert(dims <= 4);

        Value *buffer = codegen(op->args[0]);

        // Rewrite the buffer_t using the args
        builder->CreateStore(codegen(op->args[1]), buffer_elem_size_ptr(buffer));
        for (int i = 0; i < dims; i++) {
            builder->CreateStore(codegen(op->args[i*3+2]), buffer_min_ptr(buffer, i));
            builder->CreateStore(codegen(op->args[i*3+3]), buffer_extent_ptr(buffer, i));
            builder->CreateStore(codegen(op->args[i*3+4]), buffer_stride_ptr(buffer, i));
        }
        for (int i = dims; i < 4; i++) {
            builder->CreateStore(ConstantInt::get(i32, 0), buffer_min_ptr(buffer, i));
            builder->CreateStore(ConstantInt::get(i32, 0), buffer_extent_ptr(buffer, i));
            builder->CreateStore(ConstantInt::get(i32, 0), buffer_stride_ptr(buffer, i));
        }

        // From the point of view of the continued code (a containing assert stmt), this returns true.
        value = codegen(const_true());
    } else if (op->is_intrinsic(Call::set_host_dirty)) {
        internal_assert(op->args.size() == 2);
        Value *buffer = codegen(op->args[0]);
        Value *arg = codegen(op->args[1]);
        builder->CreateStore(arg, buffer_host_dirty_ptr(buffer));
        value = ConstantInt::get(i32, 0);
    } else if (op->is_intrinsic(Call::set_dev_dirty)) {
        internal_assert(op->args.size() == 2);
        Value *buffer = codegen(op->args[0]);
        Value *arg = codegen(op->args[1]);
        builder->CreateStore(arg, buffer_dev_dirty_ptr(buffer));
        value = ConstantInt::get(i32, 0);
    } else if (op->is_intrinsic(Call::null_handle)) {
        internal_assert(op->args.size() == 0) << "null_handle takes no arguments\n";
        internal_assert(op->type.is_handle()) << "null_handle must return a Handle type\n";
        value = ConstantPointerNull::get(i8->getPointerTo());
    } else if (op->is_intrinsic(Call::address_of)) {
        internal_assert(op->args.size() == 1) << "address_of takes one argument\n";
        internal_assert(op->type.is_handle()) << "address_of must return a Handle type\n";
        const Load *load = op->args[0].as<Load>();
        internal_assert(load) << "The sole argument to address_of must be a Load node\n";
        internal_assert(load->index.type().is_scalar()) << "Can't take the address of a vector load\n";

        value = codegen_buffer_pointer(load->name, load->type, load->index);

    } else if (op->is_intrinsic(Call::trace) ||
               op->is_intrinsic(Call::trace_expr)) {

        int int_args = (int)(op->args.size()) - 5;
        internal_assert(int_args >= 0);

        // Make a global string for the func name. Should be the same for all lanes.
        Value *name = codegen(unbroadcast(op->args[0]));

        // Codegen the event type. Should be the same for all lanes.
        Value *event_type = codegen(unbroadcast(op->args[1]));

        // Codegen the buffer id
        Expr id = op->args[2];
        Value *realization_id;
        if (id.as<Broadcast>()) {
            realization_id = codegen(unbroadcast(id));
        } else {
            realization_id = codegen(id);
        }

        // Codegen the value index. Should be the same for all lanes.
        Value *value_index = codegen(unbroadcast(op->args[3]));

        // Allocate and populate a stack entry for the value arg
        Type type = op->args[4].type();
        Value *value_stored_array = create_alloca_at_entry(llvm_type_of(type), 1);
        Value *value_stored = codegen(op->args[4]);
        builder->CreateStore(value_stored, value_stored_array);
        value_stored_array = builder->CreatePointerCast(value_stored_array, i8->getPointerTo());

        // Allocate and populate a stack array for the integer args
        Value *coords;
        if (int_args > 0) {
            llvm::Type *coords_type = llvm_type_of(op->args[5].type());
            coords = create_alloca_at_entry(coords_type, int_args);
            for (int i = 0; i < int_args; i++) {
                Value *coord_ptr =
                    builder->CreateConstInBoundsGEP1_32(
#if LLVM_VERSION >= 37
                        coords_type,
#endif
                        coords,
                        i);
                builder->CreateStore(codegen(op->args[5+i]), coord_ptr);
            }
            coords = builder->CreatePointerCast(coords, i32->getPointerTo());
        } else {
            coords = Constant::getNullValue(i32->getPointerTo());
        }

        StructType *trace_event_type = module->getTypeByName("struct.halide_trace_event");
        user_assert(trace_event_type) << "The module being generated does not support tracing.\n";
        Value *trace_event = create_alloca_at_entry(trace_event_type, 1);

        Value *members[10] = {
            name,
            event_type,
            realization_id,
            ConstantInt::get(i32, type.code()),
            ConstantInt::get(i32, type.bits()),
            ConstantInt::get(i32, type.lanes()),
            value_index,
            value_stored_array,
            ConstantInt::get(i32, int_args * type.lanes()),
            coords};

        for (size_t i = 0; i < sizeof(members)/sizeof(members[0]); i++) {
            Value *field_ptr =
                builder->CreateConstInBoundsGEP2_32(
#if LLVM_VERSION >= 37
                    trace_event_type,
#endif
                    trace_event,
                    0,
                    i);
            builder->CreateStore(members[i], field_ptr);
        }

        // Call the runtime function
        vector<Value *> args(2);
        args[0] = get_user_context();
        args[1] = trace_event;

        llvm::Function *trace_fn = module->getFunction("halide_trace");
        internal_assert(trace_fn);

        value = builder->CreateCall(trace_fn, args);

        if (op->is_intrinsic(Call::trace_expr)) {
            value = value_stored;
        }

    } else if (op->is_intrinsic(Call::lerp)) {
        internal_assert(op->args.size() == 3);
        value = codegen(lower_lerp(op->args[0], op->args[1], op->args[2]));
    } else if (op->is_intrinsic(Call::popcount)) {
        internal_assert(op->args.size() == 1);
        std::vector<llvm::Type*> arg_type(1);
        arg_type[0] = llvm_type_of(op->args[0].type());
        llvm::Function *fn = Intrinsic::getDeclaration(module.get(), Intrinsic::ctpop, arg_type);
        CallInst *call = builder->CreateCall(fn, codegen(op->args[0]));
        value = call;
    } else if (op->is_intrinsic(Call::count_leading_zeros) ||
               op->is_intrinsic(Call::count_trailing_zeros)) {
        internal_assert(op->args.size() == 1);
        std::vector<llvm::Type*> arg_type(1);
        arg_type[0] = llvm_type_of(op->args[0].type());
        llvm::Function *fn = Intrinsic::getDeclaration(module.get(),
                                                       (op->is_intrinsic(Call::count_leading_zeros)) ? Intrinsic::ctlz :
                                                       Intrinsic::cttz,
                                                       arg_type);
        llvm::Value *zero_is_not_undef = llvm::ConstantInt::getFalse(*context);
        llvm::Value *args[2] = { codegen(op->args[0]), zero_is_not_undef };
        CallInst *call = builder->CreateCall(fn, args);
        value = call;
    } else if (op->is_intrinsic(Call::return_second)) {
        internal_assert(op->args.size() == 2);
        codegen(op->args[0]);
        value = codegen(op->args[1]);
    } else if (op->is_intrinsic(Call::if_then_else)) {
        if (op->type.is_vector()) {
            scalarize(op);

        } else {

            internal_assert(op->args.size() == 3);

            BasicBlock *true_bb = BasicBlock::Create(*context, "true_bb", function);
            BasicBlock *false_bb = BasicBlock::Create(*context, "false_bb", function);
            BasicBlock *after_bb = BasicBlock::Create(*context, "after_bb", function);
            builder->CreateCondBr(codegen(op->args[0]), true_bb, false_bb);
            builder->SetInsertPoint(true_bb);
            Value *true_value = codegen(op->args[1]);
            builder->CreateBr(after_bb);

            builder->SetInsertPoint(false_bb);
            Value *false_value = codegen(op->args[2]);
            builder->CreateBr(after_bb);

            builder->SetInsertPoint(after_bb);

            PHINode *phi = builder->CreatePHI(true_value->getType(), 2);
            phi->addIncoming(true_value, true_bb);
            phi->addIncoming(false_value, false_bb);

            value = phi;
        }
    } else if (op->is_intrinsic(Call::make_struct)) {
        if (op->type.is_vector()) {
            // Make a vector-of-structs
            scalarize(op);
        } else {
            // Codegen each element.
            assert(!op->args.empty());
            vector<llvm::Value *> args(op->args.size());
            vector<llvm::Type *> types(op->args.size());
            for (size_t i = 0; i < op->args.size(); i++) {
                args[i] = codegen(op->args[i]);
                types[i] = args[i]->getType();
            }

            // Create an struct on the stack.
            StructType *struct_t = StructType::create(types);
            Value *ptr = create_alloca_at_entry(struct_t, 1);

            // Put the elements in the struct.
            for (size_t i = 0; i < args.size(); i++) {
                Value *field_ptr =
                    builder->CreateConstInBoundsGEP2_32(
#if LLVM_VERSION >= 37
                        struct_t,
#endif
                        ptr,
                        0,
                        i);
                builder->CreateStore(args[i], field_ptr);
            }

            value = ptr;
        }

    } else if (op->is_intrinsic(Call::stringify)) {
        assert(!op->args.empty());

        if (op->type.is_vector()) {
            scalarize(op);
        } else {

            // Compute the maximum possible size of the message.
            int buf_size = 1; // One for the terminating zero.
            for (size_t i = 0; i < op->args.size(); i++) {
                Type t = op->args[i].type();
                if (op->args[i].as<StringImm>()) {
                    buf_size += op->args[i].as<StringImm>()->value.size();
                } else if (t.is_int() || t.is_uint()) {
                    buf_size += 19; // 2^64 = 18446744073709551616
                } else if (t.is_float()) {
                    if (t.bits() == 32) {
                        buf_size += 47; // %f format of max negative float
                    } else {
                        buf_size += 14; // Scientific notation with 6 decimal places.
                    }
                } else {
                    internal_assert(t.is_handle());
                    buf_size += 18; // 0x0123456789abcdef
                }
            }
            // Round up to a multiple of 16 bytes.
            buf_size = ((buf_size + 15)/16)*16;

            // Clamp to at most 8k.
            if (buf_size > 8192) buf_size = 8192;

            // Allocate a stack array to hold the message.
            llvm::Value *buf = create_alloca_at_entry(i8, buf_size);

            llvm::Value *dst = buf;
            llvm::Value *buf_end = builder->CreateConstGEP1_32(buf, buf_size);

            llvm::Function *append_string  = module->getFunction("halide_string_to_string");
            llvm::Function *append_int64   = module->getFunction("halide_int64_to_string");
            llvm::Function *append_uint64  = module->getFunction("halide_uint64_to_string");
            llvm::Function *append_double  = module->getFunction("halide_double_to_string");
            llvm::Function *append_pointer = module->getFunction("halide_pointer_to_string");

            internal_assert(append_string);
            internal_assert(append_int64);
            internal_assert(append_uint64);
            internal_assert(append_double);
            internal_assert(append_pointer);

            for (size_t i = 0; i < op->args.size(); i++) {
                const StringImm *s = op->args[i].as<StringImm>();
                Type t = op->args[i].type();
                internal_assert(t.lanes() == 1);
                vector<Value *> call_args(2);
                call_args[0] = dst;
                call_args[1] = buf_end;

                if (s) {
                    call_args.push_back(codegen(op->args[i]));
                    dst = builder->CreateCall(append_string, call_args);
                } else if (t.is_int()) {
                    call_args.push_back(codegen(Cast::make(Int(64), op->args[i])));
                    call_args.push_back(ConstantInt::get(i32, 1));
                    dst = builder->CreateCall(append_int64, call_args);
                } else if (t.is_uint()) {
                    call_args.push_back(codegen(Cast::make(UInt(64), op->args[i])));
                    call_args.push_back(ConstantInt::get(i32, 1));
                    dst = builder->CreateCall(append_uint64, call_args);
                } else if (t.is_float()) {
                    call_args.push_back(codegen(Cast::make(Float(64), op->args[i])));
                    // Use scientific notation for doubles
                    call_args.push_back(ConstantInt::get(i32, t.bits() == 64 ? 1 : 0));
                    dst = builder->CreateCall(append_double, call_args);
                } else {
                    internal_assert(t.is_handle());
                    call_args.push_back(codegen(op->args[i]));
                    dst = builder->CreateCall(append_pointer, call_args);
                }
            }
            value = buf;
        }
    } else if (op->is_intrinsic(Call::memoize_expr)) {
        // Used as an annotation for caching, should be invisible to
        // codegen. Ignore arguments beyond the first as they are only
        // used in the cache key.
        internal_assert(op->args.size() > 0);
        value = codegen(op->args[0]);
    } else if (op->is_intrinsic(Call::copy_memory)) {
        value = builder->CreateMemCpy(codegen(op->args[0]),
                                      codegen(op->args[1]),
                                      codegen(op->args[2]), 0);
    } else if (op->is_intrinsic(Call::register_destructor)) {
        internal_assert(op->args.size() == 2);
        const StringImm *fn = op->args[0].as<StringImm>();
        internal_assert(fn);
        Expr arg = op->args[1];
        internal_assert(arg.type().is_handle());
        llvm::Function *f = module->getFunction(fn->value);
        if (!f) {
            llvm::Type *arg_types[] = {i8->getPointerTo(), i8->getPointerTo()};
            FunctionType *func_t = FunctionType::get(void_t, arg_types, false);
            f = llvm::Function::Create(func_t, llvm::Function::ExternalLinkage, fn->value, module.get());
            f->setCallingConv(CallingConv::C);
        }
        register_destructor(f, codegen(arg), Always);
    } else if (op->call_type == Call::Intrinsic ||
               op->call_type == Call::PureIntrinsic) {
        internal_error << "Unknown intrinsic: " << op->name << "\n";
    } else if (op->call_type == Call::PureExtern && op->name == "pow_f32") {
        internal_assert(op->args.size() == 2);
        Expr x = op->args[0];
        Expr y = op->args[1];
        Expr e = Internal::halide_exp(Internal::halide_log(x) * y);
        e.accept(this);
    } else if (op->call_type == Call::PureExtern && op->name == "log_f32") {
        internal_assert(op->args.size() == 1);
        Expr e = Internal::halide_log(op->args[0]);
        e.accept(this);
    } else if (op->call_type == Call::PureExtern && op->name == "exp_f32") {
        internal_assert(op->args.size() == 1);
        Expr e = Internal::halide_exp(op->args[0]);
        e.accept(this);
    } else if (op->call_type == Call::PureExtern &&
               (op->name == "is_nan_f32" || op->name == "is_nan_f64")) {
        internal_assert(op->args.size() == 1);
        Value *a = codegen(op->args[0]);
        value = builder->CreateFCmpUNO(a, a);
    } else {
        // It's an extern call.

        std::string name;
        if (op->call_type == Call::ExternCPlusPlus) {
            user_assert(get_target().has_feature(Target::CPlusPlusMangling)) <<
                "Target must specify C++ name mangling (\"c_plus_plus_name_mangling\") in order to call C++ externs. (" <<
                op->name << ")\n";

            std::vector<std::string> namespaces;
            name = extract_namespaces(op->name, namespaces);
            std::vector<ExternFuncArgument> mangle_args;
            for (const auto &arg : op->args) {
                mangle_args.push_back(ExternFuncArgument(arg));
            }
            name = cplusplus_function_mangled_name(name, namespaces, op->type, mangle_args, get_target());
        } else {
            name = op->name;
        }

        // Codegen the args
        vector<Value *> args(op->args.size());
        for (size_t i = 0; i < op->args.size(); i++) {
            args[i] = codegen(op->args[i]);
        }

        llvm::Function *fn = module->getFunction(name);

        llvm::Type *result_type = llvm_type_of(op->type);

        // Add a user context arg as needed. It's never a vector.
        bool takes_user_context = function_takes_user_context(op->name);
        if (takes_user_context) {
            internal_assert(fn) << "External function " << op->name << " is marked as taking user_context, but is not in the runtime module. Check if runtime_api.cpp needs to be rebuilt.\n";
            debug(4) << "Adding user_context to " << op->name << " args\n";
            args.insert(args.begin(), get_user_context());
        }

        // If we can't find it, declare it extern "C"
        if (!fn) {
            vector<llvm::Type *> arg_types(args.size());
            for (size_t i = 0; i < args.size(); i++) {
                arg_types[i] = args[i]->getType();
                if (arg_types[i]->isVectorTy()) {
                    VectorType *vt = dyn_cast<VectorType>(arg_types[i]);
                    arg_types[i] = vt->getElementType();
                }
            }

            llvm::Type *scalar_result_type = result_type;
            if (result_type->isVectorTy()) {
                VectorType *vt = dyn_cast<VectorType>(result_type);
                scalar_result_type = vt->getElementType();
            }

            FunctionType *func_t = FunctionType::get(scalar_result_type, arg_types, false);

            fn = llvm::Function::Create(func_t, llvm::Function::ExternalLinkage, name, module.get());
            fn->setCallingConv(CallingConv::C);
            debug(4) << "Did not find " << op->name << ". Declared it extern \"C\".\n";
        } else {
            debug(4) << "Found " << op->name << "\n";

            // TODO: Say something more accurate here as there is now
            // partial information in the handle_type field, but it is
            // not clear it can be matched to the LLVM types and it is
            // not always there.
            // Halide's type system doesn't preserve pointer types
            // correctly (they just get called "Handle()"), so we may
            // need to pointer cast to the appropriate type. Only look at
            // fixed params (not varags) in llvm function.
            FunctionType *func_t = fn->getFunctionType();
            for (size_t i = takes_user_context ? 1 : 0;
                 i < std::min(args.size(), (size_t)(func_t->getNumParams()));
                 i++) {
                Expr halide_arg = takes_user_context ? op->args[i-1] : op->args[i];
                if (halide_arg.type().is_handle()) {
                    llvm::Type *t = func_t->getParamType(i);

                    // Widen to vector-width as needed. If the
                    // function doesn't actually take a vector,
                    // individual lanes will be extracted below.
                    if (halide_arg.type().is_vector() &&
                        !t->isVectorTy()) {
                        t = VectorType::get(t, halide_arg.type().lanes());
                    }

                    if (t != args[i]->getType()) {
                        debug(4) << "Pointer casting argument to extern call: "
                                 << halide_arg << "\n";
                        args[i] = builder->CreatePointerCast(args[i], t);
                    }
                }
            }
        }

        if (op->type.is_scalar()) {
            CallInst *call = builder->CreateCall(fn, args);
            if (op->is_pure()) {
                call->setDoesNotAccessMemory();
            }
            call->setDoesNotThrow();
            value = call;
        } else {

            // Check if a vector version of the function already
            // exists at some useful width.
            pair<llvm::Function *, int> vec =
                find_vector_runtime_function(name, op->type.lanes());
            llvm::Function *vec_fn = vec.first;
            int w = vec.second;

            if (vec_fn) {
                value = call_intrin(llvm_type_of(op->type), w,
                                    vec_fn->getName(), args);
            } else {

                // No vector version found. Scalarize. Extract each simd
                // lane in turn and do one scalar call to the function.
                value = UndefValue::get(result_type);
                for (int i = 0; i < op->type.lanes(); i++) {
                    Value *idx = ConstantInt::get(i32, i);
                    vector<Value *> arg_lane(args.size());
                    for (size_t j = 0; j < args.size(); j++) {
                        if (args[j]->getType()->isVectorTy()) {
                            arg_lane[j] = builder->CreateExtractElement(args[j], idx);
                        } else {
                            arg_lane[j] = args[j];
                        }
                    }
                    CallInst *call = builder->CreateCall(fn, arg_lane);
                    if (op->is_pure()) {
                        call->setDoesNotAccessMemory();
                    }
                    call->setDoesNotThrow();
                    if (!call->getType()->isVoidTy()) {
                        value = builder->CreateInsertElement(value, call, idx);
                    } // otherwise leave it as undef.
                }
            }
        }
    }
}

void CodeGen_LLVM::visit(const Let *op) {
    sym_push(op->name, codegen(op->value));
    if (op->value.type() == Int(32)) {
        alignment_info.push(op->name, modulus_remainder(op->value, alignment_info));
    }
    value = codegen(op->body);
    if (op->value.type() == Int(32)) {
        alignment_info.pop(op->name);
    }
    sym_pop(op->name);
}

void CodeGen_LLVM::visit(const LetStmt *op) {
    sym_push(op->name, codegen(op->value));

    if (op->value.type() == Int(32)) {
        alignment_info.push(op->name, modulus_remainder(op->value, alignment_info));
    }

    codegen(op->body);

    if (op->value.type() == Int(32)) {
        alignment_info.pop(op->name);
    }

    sym_pop(op->name);
}

void CodeGen_LLVM::visit(const AssertStmt *op) {
    create_assertion(codegen(op->condition), op->message);
}

Constant *CodeGen_LLVM::create_string_constant(const string &s) {
    map<string, Constant *>::iterator iter = string_constants.find(s);
    if (iter == string_constants.end()) {
        vector<char> data;
        data.reserve(s.size()+1);
        data.insert(data.end(), s.begin(), s.end());
        data.push_back(0);
        Constant *val = create_binary_blob(data, "str");
        string_constants[s] = val;
        return val;
    } else {
        return iter->second;
    }
}

Constant *CodeGen_LLVM::create_binary_blob(const vector<char> &data, const string &name) {
    llvm::Type *type = ArrayType::get(i8, data.size());
    bool constant = data.size() > 1024;
    GlobalVariable *global = new GlobalVariable(*module, type,
                                                constant, GlobalValue::PrivateLinkage,
                                                0, name);
    ArrayRef<unsigned char> data_array((const unsigned char *)&data[0], data.size());
    global->setInitializer(ConstantDataArray::get(*context, data_array));
    global->setAlignment(32);

    Constant *zero = ConstantInt::get(i32, 0);
    Constant *zeros[] = {zero, zero};
#if LLVM_VERSION >= 37
    Constant *ptr = ConstantExpr::getInBoundsGetElementPtr(type, global, zeros);
#else
    Constant *ptr = ConstantExpr::getInBoundsGetElementPtr(global, zeros);
#endif
    return ptr;
}

void CodeGen_LLVM::create_assertion(Value *cond, Expr message, llvm::Value *error_code) {

    internal_assert(!message.defined() || message.type() == Int(32))
        << "Assertion result is not an int: " << message;

    if (target.has_feature(Target::NoAsserts)) return;

    // If the condition is a vector, fold it down to a scalar
    VectorType *vt = dyn_cast<VectorType>(cond->getType());
    if (vt) {
        Value *scalar_cond = builder->CreateExtractElement(cond, ConstantInt::get(i32, 0));
        for (unsigned i = 1; i < vt->getNumElements(); i++) {
            Value *lane = builder->CreateExtractElement(cond, ConstantInt::get(i32, i));
            scalar_cond = builder->CreateAnd(scalar_cond, lane);
        }
        cond = scalar_cond;
    }

    // Make a new basic block for the assert
    BasicBlock *assert_fails_bb = BasicBlock::Create(*context, "assert failed", function);
    BasicBlock *assert_succeeds_bb = BasicBlock::Create(*context, "assert succeeded", function);

    // If the condition fails, enter the assert body, otherwise, enter the block after
    builder->CreateCondBr(cond, assert_succeeds_bb, assert_fails_bb, very_likely_branch);

    // Build the failure case
    builder->SetInsertPoint(assert_fails_bb);

    // Call the error handler
    if (!error_code) error_code = codegen(message);

    return_with_error_code(error_code);

    // Continue on using the success case
    builder->SetInsertPoint(assert_succeeds_bb);
}

void CodeGen_LLVM::return_with_error_code(llvm::Value *error_code) {
    // Branch to the destructor block, which cleans up and then bails out.
    BasicBlock *dtors = get_destructor_block();

    // Hook up our error code to the phi node that the destructor block starts with.
    PHINode *phi = dyn_cast<PHINode>(dtors->begin());
    internal_assert(phi) << "The destructor block is supposed to start with a phi node\n";
    phi->addIncoming(error_code, builder->GetInsertBlock());

    builder->CreateBr(get_destructor_block());
}

void CodeGen_LLVM::visit(const ProducerConsumer *op) {
    BasicBlock *produce = BasicBlock::Create(*context, std::string("produce ") + op->name, function);
    builder->CreateBr(produce);
    builder->SetInsertPoint(produce);
    codegen(op->produce);

    if (op->update.defined()) {
        BasicBlock *update = BasicBlock::Create(*context, std::string("update ") + op->name, function);
        builder->CreateBr(update);
        builder->SetInsertPoint(update);
        codegen(op->update);
    }

    BasicBlock *consume = BasicBlock::Create(*context, std::string("consume ") + op->name, function);
    builder->CreateBr(consume);
    builder->SetInsertPoint(consume);
    codegen(op->consume);
}

void CodeGen_LLVM::visit(const For *op) {
    Value *min = codegen(op->min);
    Value *extent = codegen(op->extent);

    if (op->for_type == ForType::Serial) {
        Value *max = builder->CreateNSWAdd(min, extent);

        BasicBlock *preheader_bb = builder->GetInsertBlock();

        // Make a new basic block for the loop
        BasicBlock *loop_bb = BasicBlock::Create(*context, std::string("for ") + op->name, function);
        // Create the block that comes after the loop
        BasicBlock *after_bb = BasicBlock::Create(*context, std::string("end for ") + op->name, function);

        // If min < max, fall through to the loop bb
        Value *enter_condition = builder->CreateICmpSLT(min, max);
        builder->CreateCondBr(enter_condition, loop_bb, after_bb, very_likely_branch);
        builder->SetInsertPoint(loop_bb);

        // Make our phi node.
        PHINode *phi = builder->CreatePHI(i32, 2);
        phi->addIncoming(min, preheader_bb);

        // Within the loop, the variable is equal to the phi value
        sym_push(op->name, phi);

        // Emit the loop body
        codegen(op->body);

        // Update the counter
        Value *next_var = builder->CreateNSWAdd(phi, ConstantInt::get(i32, 1));

        // Add the back-edge to the phi node
        phi->addIncoming(next_var, builder->GetInsertBlock());

        // Maybe exit the loop
        Value *end_condition = builder->CreateICmpNE(next_var, max);
        builder->CreateCondBr(end_condition, loop_bb, after_bb);

        builder->SetInsertPoint(after_bb);

        // Pop the loop variable from the scope
        sym_pop(op->name);
    } else if (op->for_type == ForType::Parallel) {

        debug(3) << "Entering parallel for loop over " << op->name << "\n";

        // Find every symbol that the body of this loop refers to
        // and dump it into a closure
        Closure closure(op->body, op->name);

        // Allocate a closure
        StructType *closure_t = build_closure_type(closure, buffer_t_type, context);
        Value *ptr = create_alloca_at_entry(closure_t, 1);

        // Fill in the closure
        pack_closure(closure_t, ptr, closure, symbol_table, buffer_t_type, builder);

        // Make a new function that does one iteration of the body of the loop
        llvm::Type *voidPointerType = (llvm::Type *)(i8->getPointerTo());
        llvm::Type *args_t[] = {voidPointerType, i32, voidPointerType};
        FunctionType *func_t = FunctionType::get(i32, args_t, false);
        llvm::Function *containing_function = function;
        function = llvm::Function::Create(func_t, llvm::Function::InternalLinkage,
                                          "par_for_" + function->getName() + "_" + op->name, module.get());
        function->setDoesNotAlias(3);

        // Make the initial basic block and jump the builder into the new function
        IRBuilderBase::InsertPoint call_site = builder->saveIP();
        BasicBlock *block = BasicBlock::Create(*context, "entry", function);
        builder->SetInsertPoint(block);

        // Get the user context value before swapping out the symbol table.
        Value *user_context = get_user_context();

        // Save the destructor block
        BasicBlock *parent_destructor_block = destructor_block;
        destructor_block = nullptr;

        // Make a new scope to use
        Scope<Value *> saved_symbol_table;
        symbol_table.swap(saved_symbol_table);

        // Get the function arguments

        // The user context is first argument of the function; it's
        // important that we override the name to be "__user_context",
        // since the LLVM function has a random auto-generated name for
        // this argument.
        llvm::Function::arg_iterator iter = function->arg_begin();
        sym_push("__user_context", iterator_to_pointer(iter));

        // Next is the loop variable.
        ++iter;
        sym_push(op->name, iterator_to_pointer(iter));

        // The closure pointer is the third and last argument.
        ++iter;
        iter->setName("closure");
        Value *closure_handle = builder->CreatePointerCast(iterator_to_pointer(iter),
                                                           closure_t->getPointerTo());
        // Load everything from the closure into the new scope
        unpack_closure(closure, symbol_table, closure_t, closure_handle, builder);

        // Generate the new function body
        codegen(op->body);

        // Return success
        return_with_error_code(ConstantInt::get(i32, 0));

        // Move the builder back to the main function and call do_par_for
        builder->restoreIP(call_site);
        llvm::Function *do_par_for = module->getFunction("halide_do_par_for");
        internal_assert(do_par_for) << "Could not find halide_do_par_for in initial module\n";
        do_par_for->setDoesNotAlias(5);
        //do_par_for->setDoesNotCapture(5);
        ptr = builder->CreatePointerCast(ptr, i8->getPointerTo());
        Value *args[] = {user_context, function, min, extent, ptr};
        debug(4) << "Creating call to do_par_for\n";
        Value *result = builder->CreateCall(do_par_for, args);

        debug(3) << "Leaving parallel for loop over " << op->name << "\n";

        // Now restore the scope
        symbol_table.swap(saved_symbol_table);
        function = containing_function;

        // Restore the destructor block
        destructor_block = parent_destructor_block;

        // Check for success
        Value *did_succeed = builder->CreateICmpEQ(result, ConstantInt::get(i32, 0));
        create_assertion(did_succeed, Expr(), result);

    } else {
        internal_error << "Unknown type of For node. Only Serial and Parallel For nodes should survive down to codegen.\n";
    }
}

void CodeGen_LLVM::visit(const Store *op) {
    // Even on 32-bit systems, Handles are treated as 64-bit in
    // memory, so convert stores of handles to stores of uint64_ts.
    if (op->value.type().is_handle()) {
        Expr v = reinterpret(UInt(64, op->value.type().lanes()), op->value);
        codegen(Store::make(op->name, v, op->index, op->param));
        return;
    }

    Halide::Type value_type = op->value.type();
    Value *val = codegen(op->value);
    bool is_external = (external_buffer.find(op->name) != external_buffer.end());
    // Scalar
    if (value_type.is_scalar()) {
        Value *ptr = codegen_buffer_pointer(op->name, value_type, op->index);
        StoreInst *store = builder->CreateAlignedStore(val, ptr, value_type.bytes());
        add_tbaa_metadata(store, op->name, op->index);
    } else {
        int alignment = value_type.bytes();
        const Ramp *ramp = op->index.as<Ramp>();
        if (ramp && is_one(ramp->stride)) {

            int native_bits = native_vector_bits();
            int native_bytes = native_bits / 8;

            // Boost the alignment if possible, up to the native vector width.
            ModulusRemainder mod_rem = modulus_remainder(ramp->base, alignment_info);
            while ((mod_rem.remainder & 1) == 0 &&
                   (mod_rem.modulus & 1) == 0 &&
                   alignment < native_bytes) {
                mod_rem.modulus /= 2;
                mod_rem.remainder /= 2;
                alignment *= 2;
            }

            // If it is an external buffer, then we cannot assume that the host pointer
            // is aligned to at least the native vector width. However, we may be able to do
            // better than just assuming that it is unaligned.
            if (is_external && op->param.defined()) {
                int host_alignment = op->param.host_alignment();
                alignment = gcd(alignment, host_alignment);
            }

            // For dense vector stores wider than the native vector
            // width, bust them up into native vectors.
            int store_lanes = value_type.lanes();
            int native_lanes = native_bits / value_type.bits();

            for (int i = 0; i < store_lanes; i += native_lanes) {
                int slice_lanes = std::min(native_lanes, store_lanes - i);
                Expr slice_base = simplify(ramp->base + i);
                Expr slice_index = slice_lanes == 1 ? slice_base : Ramp::make(slice_base, 1, slice_lanes);
                Value *slice_val = slice_vector(val, i, slice_lanes);
                Value *elt_ptr = codegen_buffer_pointer(op->name, value_type.element_of(), slice_base);
                Value *vec_ptr = builder->CreatePointerCast(elt_ptr, slice_val->getType()->getPointerTo());
                StoreInst *store = builder->CreateAlignedStore(slice_val, vec_ptr, alignment);
                add_tbaa_metadata(store, op->name, slice_index);
            }
        } else if (ramp) {
            Type ptr_type = value_type.element_of();
            Value *ptr = codegen_buffer_pointer(op->name, ptr_type, ramp->base);
            const IntImm *const_stride = ramp->stride.as<IntImm>();
            Value *stride = codegen(ramp->stride);
            // Scatter without generating the indices as a vector
            for (int i = 0; i < ramp->lanes; i++) {
                Constant *lane = ConstantInt::get(i32, i);
                Value *v = builder->CreateExtractElement(val, lane);
                if (const_stride) {
                    // Use a constant offset from the base pointer
                    Value *p =
                        builder->CreateConstInBoundsGEP1_32(
#if LLVM_VERSION >= 37
                            llvm_type_of(ptr_type),
#endif
                            ptr,
                            const_stride->value * i);
                    StoreInst *store = builder->CreateStore(v, p);
                    add_tbaa_metadata(store, op->name, op->index);
                } else {
                    // Increment the pointer by the stride for each element
                    StoreInst *store = builder->CreateStore(v, ptr);
                    add_tbaa_metadata(store, op->name, op->index);
                    ptr = builder->CreateInBoundsGEP(ptr, stride);
                }
            }
        } else {
            // Scatter
            Value *index = codegen(op->index);
            for (int i = 0; i < value_type.lanes(); i++) {
                Value *lane = ConstantInt::get(i32, i);
                Value *idx = builder->CreateExtractElement(index, lane);
                Value *v = builder->CreateExtractElement(val, lane);
                Value *ptr = codegen_buffer_pointer(op->name, value_type.element_of(), idx);
                StoreInst *store = builder->CreateStore(v, ptr);
                add_tbaa_metadata(store, op->name, op->index);
            }
        }
    }

}


void CodeGen_LLVM::visit(const Block *op) {
    codegen(op->first);
    if (op->rest.defined()) codegen(op->rest);
}

void CodeGen_LLVM::visit(const Realize *op) {
    internal_error << "Realize encountered during codegen\n";
}

void CodeGen_LLVM::visit(const Provide *op) {
    internal_error << "Provide encountered during codegen\n";
}

void CodeGen_LLVM::visit(const IfThenElse *op) {
    BasicBlock *true_bb = BasicBlock::Create(*context, "true_bb", function);
    BasicBlock *false_bb = BasicBlock::Create(*context, "false_bb", function);
    BasicBlock *after_bb = BasicBlock::Create(*context, "after_bb", function);
    builder->CreateCondBr(codegen(op->condition), true_bb, false_bb);

    builder->SetInsertPoint(true_bb);
    codegen(op->then_case);
    builder->CreateBr(after_bb);

    builder->SetInsertPoint(false_bb);
    if (op->else_case.defined()) {
        codegen(op->else_case);
    }
    builder->CreateBr(after_bb);

    builder->SetInsertPoint(after_bb);
}

void CodeGen_LLVM::visit(const Evaluate *op) {
    codegen(op->value);

    // Discard result
    value = nullptr;
}

Value *CodeGen_LLVM::create_alloca_at_entry(llvm::Type *t, int n, bool zero_initialize, const string &name) {
    IRBuilderBase::InsertPoint here = builder->saveIP();
    BasicBlock *entry = &builder->GetInsertBlock()->getParent()->getEntryBlock();
    if (entry->empty()) {
        builder->SetInsertPoint(entry);
    } else {
        builder->SetInsertPoint(entry, entry->getFirstInsertionPt());
    }
    Value *size = ConstantInt::get(i32, n);
    AllocaInst *ptr = builder->CreateAlloca(t, size, name);
    if (t->isVectorTy() || n > 1) {
        ptr->setAlignment(native_vector_bits() / 8);
    }

    if (zero_initialize) {
        internal_assert(n == 1) << "Zero initialization for stack arrays not implemented\n";
        builder->CreateStore(Constant::getNullValue(t), ptr);
    }
    builder->restoreIP(here);
    return ptr;
}

Value *CodeGen_LLVM::get_user_context() const {
    Value *ctx = sym_get("__user_context", false);
    if (!ctx) {
        ctx = ConstantPointerNull::get(i8->getPointerTo()); // void*
    }
    return ctx;
}

Value *CodeGen_LLVM::call_intrin(Type result_type, int intrin_lanes,
                                 const string &name, vector<Expr> args) {
    vector<Value *> arg_values(args.size());
    for (size_t i = 0; i < args.size(); i++) {
        arg_values[i] = codegen(args[i]);
    }

    return call_intrin(llvm_type_of(result_type),
                       intrin_lanes,
                       name, arg_values);
}

Value *CodeGen_LLVM::call_intrin(llvm::Type *result_type, int intrin_lanes,
                                 const string &name, vector<Value *> arg_values) {
    internal_assert(result_type->isVectorTy()) << "call_intrin is for vector intrinsics only\n";

    int arg_lanes = (int)(result_type->getVectorNumElements());

    if (intrin_lanes != arg_lanes) {
        // Cut up each arg into appropriately-sized pieces, call the
        // intrinsic on each, then splice together the results.
        vector<Value *> results;
        for (int start = 0; start < arg_lanes; start += intrin_lanes) {
            vector<Value *> args;
            for (size_t i = 0; i < arg_values.size(); i++) {
                if (arg_values[i]->getType()->isVectorTy()) {
                    internal_assert((int)arg_values[i]->getType()->getVectorNumElements() == arg_lanes);
                    args.push_back(slice_vector(arg_values[i], start, intrin_lanes));
                } else {
                    args.push_back(arg_values[i]);
                }
            }

            llvm::Type *result_slice_type =
                llvm::VectorType::get(result_type->getScalarType(), intrin_lanes);

            results.push_back(call_intrin(result_slice_type, intrin_lanes, name, args));
        }
        Value *result = concat_vectors(results);
        return slice_vector(result, 0, arg_lanes);
    }

    vector<llvm::Type *> arg_types(arg_values.size());
    for (size_t i = 0; i < arg_values.size(); i++) {
        arg_types[i] = arg_values[i]->getType();
    }

    llvm::Function *fn = module->getFunction(name);

    if (!fn) {
        llvm::Type *intrinsic_result_type = VectorType::get(result_type->getScalarType(), intrin_lanes);
        FunctionType *func_t = FunctionType::get(intrinsic_result_type, arg_types, false);
        fn = llvm::Function::Create(func_t, llvm::Function::ExternalLinkage, name, module.get());
        fn->setCallingConv(CallingConv::C);
    }

    CallInst *call = builder->CreateCall(fn, arg_values);

    call->setDoesNotAccessMemory();
    call->setDoesNotThrow();

    return call;
}

Value *CodeGen_LLVM::slice_vector(Value *vec, int start, int size) {
    int vec_lanes = vec->getType()->getVectorNumElements();

    if (start == 0 && size == vec_lanes) {
        return vec;
    }

    vector<int> indices(size);
    for (int i = 0; i < size; i++) {
        int idx = start + i;
        if (idx >= 0 && idx < vec_lanes) {
            indices[i] = idx;
        } else {
            indices[i] = -1;
        }
    }
    return shuffle_vectors(vec, indices);
}

Value *CodeGen_LLVM::concat_vectors(const vector<Value *> &v) {
    if (v.size() == 1) return v[0];

    internal_assert(!v.empty());

    vector<Value *> vecs = v;

    while (vecs.size() > 1) {
        vector<Value *> new_vecs;

        for (size_t i = 0; i < vecs.size()-1; i += 2) {
            Value *v1 = vecs[i];
            Value *v2 = vecs[i+1];

            int w1 = v1->getType()->getVectorNumElements();
            int w2 = v2->getType()->getVectorNumElements();

            // Possibly pad one of the vectors to match widths.
            if (w1 < w2) {
                v1 = slice_vector(v1, 0, w2);
            } else if (w2 < w1) {
                v2 = slice_vector(v2, 0, w1);
            }
            int w_matched = std::max(w1, w2);

            internal_assert(v1->getType() == v2->getType());

            vector<int> indices(w1 + w2);
            for (int i = 0; i < w1; i++) {
                indices[i] = i;
            }
            for (int i = 0; i < w2; i++) {
                indices[w1 + i] = w_matched + i;
            }

            Value *merged = shuffle_vectors(v1, v2, indices);

            new_vecs.push_back(merged);
        }

        // If there were an odd number of them, we need to also push
        // the one that didn't get merged.
        if (vecs.size() & 1) {
            new_vecs.push_back(vecs.back());
        }

        vecs.swap(new_vecs);
    }

    return vecs[0];
}

Value *CodeGen_LLVM::shuffle_vectors(Value *a, Value *b,
                                     const std::vector<int> &indices) {
    internal_assert(a->getType() == b->getType());
    vector<Constant *> llvm_indices(indices.size());
    for (size_t i = 0; i < llvm_indices.size(); i++) {
        if (indices[i] >= 0) {
            internal_assert(indices[i] < (int)a->getType()->getVectorNumElements() * 2);
            llvm_indices[i] = ConstantInt::get(i32, indices[i]);
        } else {
            // Only let -1 be undef.
            internal_assert(indices[i] == -1);
            llvm_indices[i] = UndefValue::get(i32);
        }
    }

    return builder->CreateShuffleVector(a, b, ConstantVector::get(llvm_indices));
}

Value *CodeGen_LLVM::shuffle_vectors(Value *a, const std::vector<int> &indices) {
    Value *b = UndefValue::get(a->getType());
    return shuffle_vectors(a, b, indices);
}


std::pair<llvm::Function *, int> CodeGen_LLVM::find_vector_runtime_function(const std::string &name, int lanes) {
    // Check if a vector version of the function already
    // exists at some useful width. We use the naming
    // convention that a N-wide version of a function foo is
    // called fooxN. All of our intrinsics are power-of-two
    // sized, so starting at the first power of two >= the
    // vector width, we'll try all powers of two in decreasing
    // order.
    vector<int> sizes_to_try;
    int l = 1;
    while (l < lanes) l *= 2;
    for (int i = l; i > 1; i /= 2) {
        sizes_to_try.push_back(i);
    }

    // If none of those match, we'll also try doubling
    // the lanes up to the next power of two (this is to catch
    // cases where we're a 64-bit vector and have a 128-bit
    // vector implementation).
    sizes_to_try.push_back(l*2);

    for (size_t i = 0; i < sizes_to_try.size(); i++) {
        int l = sizes_to_try[i];
        llvm::Function *vec_fn = module->getFunction(name + "x" + std::to_string(l));
        if (vec_fn) {
            return std::make_pair(vec_fn, l);
        }
    }

    return std::make_pair<llvm::Function *, int>(nullptr, 0);
}

ModulusRemainder CodeGen_LLVM::get_alignment_info(Expr e) {
    return modulus_remainder(e, alignment_info);
}

}}<|MERGE_RESOLUTION|>--- conflicted
+++ resolved
@@ -443,20 +443,13 @@
 
 MangledNames get_mangled_names(const LoweredFunc &f, const Target &target) {
     std::vector<std::string> namespaces;
-<<<<<<< HEAD
-    simple_name = extract_namespaces(f.name, namespaces);
-    argv_name = simple_name + "_argv";
-    metadata_name = simple_name + "_metadata";
-    const std::vector<LoweredArgument> &args = f.args;
-=======
     MangledNames names;
     names.simple_name = extract_namespaces(f.name, namespaces);
     names.extern_name = names.simple_name;
     names.argv_name = names.simple_name + "_argv";
     names.metadata_name = names.simple_name + "_metadata";
-    
-    const std::vector<Argument> &args = f.args;
->>>>>>> d877bd1f
+
+    const std::vector<LoweredArgument> &args = f.args;
 
     if (f.linkage == LoweredFunc::External &&
         target.has_feature(Target::CPlusPlusMangling) &&
