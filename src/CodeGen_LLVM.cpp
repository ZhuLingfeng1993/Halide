#include <iostream>
#include <limits>
#include <sstream>
#include <mutex>

#include "IRPrinter.h"
#include "CodeGen_LLVM.h"
#include "CPlusPlusMangle.h"
#include "IROperator.h"
#include "Debug.h"
#include "Deinterleave.h"
#include "Simplify.h"
#include "JITModule.h"
#include "CodeGen_Internal.h"
#include "Lerp.h"
#include "Util.h"
#include "LLVM_Runtime_Linker.h"
#include "MatlabWrapper.h"
#include "IntegerDivisionTable.h"
#include "CSE.h"

#include "CodeGen_X86.h"
#include "CodeGen_GPU_Host.h"
#include "CodeGen_ARM.h"
#include "CodeGen_MIPS.h"
#include "CodeGen_PowerPC.h"
#include "CodeGen_Hexagon.h"

#if !(__cplusplus > 199711L || _MSC_VER >= 1800)

// VS2013 isn't fully C++11 compatible, but it supports enough of what Halide
// needs for now to be an acceptable minimum for Windows.
#error "Halide requires C++11 or VS2013+; please upgrade your compiler."

#endif

namespace Halide {

std::unique_ptr<llvm::Module> codegen_llvm(const Module &module, llvm::LLVMContext &context) {
    std::unique_ptr<Internal::CodeGen_LLVM> cg(Internal::CodeGen_LLVM::new_for_target(module.target(), context));
    return cg->compile(module);
}

namespace Internal {

using namespace llvm;
using std::ostringstream;
using std::cout;
using std::endl;
using std::string;
using std::vector;
using std::pair;
using std::map;
using std::stack;

// Define a local empty inline function for each target
// to disable initialization.
#define LLVM_TARGET(target) \
    inline void Initialize##target##Target() {}
#include <llvm/Config/Targets.def>
#undef LLVM_TARGET

#define LLVM_ASM_PARSER(target)     \
    inline void Initialize##target##AsmParser() {}
#include <llvm/Config/AsmParsers.def>
#undef LLVM_ASM_PARSER

#define LLVM_ASM_PRINTER(target)    \
    inline void Initialize##target##AsmPrinter() {}
#include <llvm/Config/AsmPrinters.def>
#undef LLVM_ASM_PRINTER

#define InitializeTarget(target)              \
        LLVMInitialize##target##Target();     \
        LLVMInitialize##target##TargetInfo(); \
        LLVMInitialize##target##TargetMC();   \
        llvm_##target##_enabled = true;

#define InitializeAsmParser(target)           \
        LLVMInitialize##target##AsmParser();  \

#define InitializeAsmPrinter(target)          \
        LLVMInitialize##target##AsmPrinter(); \

// Override above empty init function with macro for supported targets.
#ifdef WITH_X86
#define InitializeX86Target()       InitializeTarget(X86)
#define InitializeX86AsmParser()    InitializeAsmParser(X86)
#define InitializeX86AsmPrinter()   InitializeAsmPrinter(X86)
#endif

#ifdef WITH_ARM
#define InitializeARMTarget()       InitializeTarget(ARM)
#define InitializeARMAsmParser()    InitializeAsmParser(ARM)
#define InitializeARMAsmPrinter()   InitializeAsmPrinter(ARM)
#endif

#ifdef WITH_PTX
#define InitializeNVPTXTarget()       InitializeTarget(NVPTX)
#define InitializeNVPTXAsmParser()    InitializeAsmParser(NVPTX)
#define InitializeNVPTXAsmPrinter()   InitializeAsmPrinter(NVPTX)
#endif

#ifdef WITH_AARCH64
#define InitializeAArch64Target()       InitializeTarget(AArch64)
#define InitializeAArch64AsmParser()    InitializeAsmParser(AArch64)
#define InitializeAArch64AsmPrinter()   InitializeAsmPrinter(AArch64)
#endif

#ifdef WITH_MIPS
#define InitializeMipsTarget()       InitializeTarget(Mips)
#define InitializeMipsAsmParser()    InitializeAsmParser(Mips)
#define InitializeMipsAsmPrinter()   InitializeAsmPrinter(Mips)
#endif

#ifdef WITH_POWERPC
#define InitializePowerPCTarget()       InitializeTarget(PowerPC)
#define InitializePowerPCAsmParser()    InitializeAsmParser(PowerPC)
#define InitializePowerPCAsmPrinter()   InitializeAsmPrinter(PowerPC)
#endif

#ifdef WITH_HEXAGON
#define InitializeHexagonTarget()       InitializeTarget(Hexagon)
#define InitializeHexagonAsmParser()    InitializeAsmParser(Hexagon)
#define InitializeHexagonAsmPrinter()   InitializeAsmPrinter(Hexagon)
#endif

namespace {

// Get the LLVM linkage corresponding to a Halide linkage type.
llvm::GlobalValue::LinkageTypes llvm_linkage(LoweredFunc::LinkageType t) {
    // TODO(dsharlet): For some reason, marking internal functions as
    // private linkage on OSX is causing some of the static tests to
    // fail. Figure out why so we can remove this.
    return llvm::GlobalValue::ExternalLinkage;

    switch (t) {
    case LoweredFunc::ExternalPlusMetadata:
    case LoweredFunc::External:
        return llvm::GlobalValue::ExternalLinkage;
    default:
        return llvm::GlobalValue::PrivateLinkage;
    }
}

}

CodeGen_LLVM::CodeGen_LLVM(Target t) :
    input_module(nullptr),
    function(nullptr), context(nullptr),
    builder(nullptr),
    value(nullptr),
    very_likely_branch(nullptr),
    target(t),
    void_t(nullptr), i1_t(nullptr), i8_t(nullptr),
    i16_t(nullptr), i32_t(nullptr), i64_t(nullptr),
    f16_t(nullptr), f32_t(nullptr), f64_t(nullptr),
    buffer_t_type(nullptr),
    metadata_t_type(nullptr),
    argument_t_type(nullptr),
    scalar_value_t_type(nullptr),
    device_interface_t_type(nullptr),

    // Vector types. These need an LLVMContext before they can be initialized.
    i8x8(nullptr),
    i8x16(nullptr),
    i8x32(nullptr),
    i16x4(nullptr),
    i16x8(nullptr),
    i16x16(nullptr),
    i32x2(nullptr),
    i32x4(nullptr),
    i32x8(nullptr),
    i64x2(nullptr),
    i64x4(nullptr),
    f32x2(nullptr),
    f32x4(nullptr),
    f32x8(nullptr),
    f64x2(nullptr),
    f64x4(nullptr),

    // Wildcards for pattern matching
    wild_i8x8(Variable::make(Int(8, 8), "*")),
    wild_i16x4(Variable::make(Int(16, 4), "*")),
    wild_i32x2(Variable::make(Int(32, 2), "*")),

    wild_u8x8(Variable::make(UInt(8, 8), "*")),
    wild_u16x4(Variable::make(UInt(16, 4), "*")),
    wild_u32x2(Variable::make(UInt(32, 2), "*")),

    wild_i8x16(Variable::make(Int(8, 16), "*")),
    wild_i16x8(Variable::make(Int(16, 8), "*")),
    wild_i32x4(Variable::make(Int(32, 4), "*")),
    wild_i64x2(Variable::make(Int(64, 2), "*")),

    wild_u8x16(Variable::make(UInt(8, 16), "*")),
    wild_u16x8(Variable::make(UInt(16, 8), "*")),
    wild_u32x4(Variable::make(UInt(32, 4), "*")),
    wild_u64x2(Variable::make(UInt(64, 2), "*")),

    wild_i8x32(Variable::make(Int(8, 32), "*")),
    wild_i16x16(Variable::make(Int(16, 16), "*")),
    wild_i32x8(Variable::make(Int(32, 8), "*")),
    wild_i64x4(Variable::make(Int(64, 4), "*")),

    wild_u8x32(Variable::make(UInt(8, 32), "*")),
    wild_u16x16(Variable::make(UInt(16, 16), "*")),
    wild_u32x8(Variable::make(UInt(32, 8), "*")),
    wild_u64x4(Variable::make(UInt(64, 4), "*")),

    wild_f32x2(Variable::make(Float(32, 2), "*")),

    wild_f32x4(Variable::make(Float(32, 4), "*")),
    wild_f64x2(Variable::make(Float(64, 2), "*")),

    wild_f32x8(Variable::make(Float(32, 8), "*")),
    wild_f64x4(Variable::make(Float(64, 4), "*")),

    wild_u1x_ (Variable::make(UInt(1, 0), "*")),
    wild_i8x_ (Variable::make(Int(8, 0), "*")),
    wild_u8x_ (Variable::make(UInt(8, 0), "*")),
    wild_i16x_(Variable::make(Int(16, 0), "*")),
    wild_u16x_(Variable::make(UInt(16, 0), "*")),
    wild_i32x_(Variable::make(Int(32, 0), "*")),
    wild_u32x_(Variable::make(UInt(32, 0), "*")),
    wild_i64x_(Variable::make(Int(64, 0), "*")),
    wild_u64x_(Variable::make(UInt(64, 0), "*")),
    wild_f32x_(Variable::make(Float(32, 0), "*")),
    wild_f64x_(Variable::make(Float(64, 0), "*")),

    // Bounds of types
    min_i8(Int(8).min()),
    max_i8(Int(8).max()),
    max_u8(UInt(8).max()),

    min_i16(Int(16).min()),
    max_i16(Int(16).max()),
    max_u16(UInt(16).max()),

    min_i32(Int(32).min()),
    max_i32(Int(32).max()),
    max_u32(UInt(32).max()),

    min_i64(Int(64).min()),
    max_i64(Int(64).max()),
    max_u64(UInt(64).max()),

    min_f32(Float(32).min()),
    max_f32(Float(32).max()),

    min_f64(Float(64).min()),
    max_f64(Float(64).max()),
    destructor_block(nullptr) {
    initialize_llvm();
}

namespace {

template <typename T>
CodeGen_LLVM *make_codegen(const Target &target,
                           llvm::LLVMContext &context) {
    CodeGen_LLVM *ret = new T(target);
    ret->set_context(context);
    return ret;
}

}

void CodeGen_LLVM::set_context(llvm::LLVMContext &context) {
    this->context = &context;
}

CodeGen_LLVM *CodeGen_LLVM::new_for_target(const Target &target,
                                           llvm::LLVMContext &context) {
    // The awkward mapping from targets to code generators
    if (target.features_any_of({Target::CUDA,
                                Target::OpenCL,
                                Target::OpenGL,
                                Target::OpenGLCompute,
                                Target::Metal})) {
#ifdef WITH_X86
        if (target.arch == Target::X86) {
            return make_codegen<CodeGen_GPU_Host<CodeGen_X86>>(target, context);
        }
#endif
#if defined(WITH_ARM) || defined(WITH_AARCH64)
        if (target.arch == Target::ARM) {
            return make_codegen<CodeGen_GPU_Host<CodeGen_ARM>>(target, context);
        }
#endif
#ifdef WITH_MIPS
        if (target.arch == Target::MIPS) {
            return make_codegen<CodeGen_GPU_Host<CodeGen_MIPS>>(target, context);
        }
#endif
#ifdef WITH_POWERPC
        if (target.arch == Target::POWERPC) {
            return make_codegen<CodeGen_GPU_Host<CodeGen_PowerPC>>(target, context);
        }
#endif

        user_error << "Invalid target architecture for GPU backend: "
                   << target.to_string() << "\n";
        return nullptr;

    } else if (target.arch == Target::X86) {
        return make_codegen<CodeGen_X86>(target, context);
    } else if (target.arch == Target::ARM) {
        return make_codegen<CodeGen_ARM>(target, context);
    } else if (target.arch == Target::MIPS) {
        return make_codegen<CodeGen_MIPS>(target, context);
    } else if (target.arch == Target::POWERPC) {
        return make_codegen<CodeGen_PowerPC>(target, context);
    } else if (target.arch == Target::Hexagon) {
        return make_codegen<CodeGen_Hexagon>(target, context);
    }

    user_error << "Unknown target architecture: "
               << target.to_string() << "\n";
    return nullptr;
}

void CodeGen_LLVM::initialize_llvm() {
    static std::mutex initialize_llvm_mutex;
    std::lock_guard<std::mutex> lock(initialize_llvm_mutex);

    // Initialize the targets we want to generate code for which are enabled
    // in llvm configuration
    if (!llvm_initialized) {

        // You can hack in command-line args to llvm with the
        // environment variable HL_LLVM_ARGS, e.g. HL_LLVM_ARGS="-print-after-all"
        std::string args = get_env_variable("HL_LLVM_ARGS");
        if (!args.empty()) {
            vector<std::string> arg_vec = split_string(args, " ");
            vector<const char *> c_arg_vec;
            c_arg_vec.push_back("llc");
            for (const std::string &s : arg_vec) {
                c_arg_vec.push_back(s.c_str());
            }
            cl::ParseCommandLineOptions((int)(c_arg_vec.size()), &c_arg_vec[0], "Halide compiler\n");
        }

        InitializeNativeTarget();
        InitializeNativeTargetAsmPrinter();
        InitializeNativeTargetAsmParser();

        #define LLVM_TARGET(target)         \
            Initialize##target##Target();
        #include <llvm/Config/Targets.def>
        #undef LLVM_TARGET

        #define LLVM_ASM_PARSER(target)     \
            Initialize##target##AsmParser();
        #include <llvm/Config/AsmParsers.def>
        #undef LLVM_ASM_PARSER

        #define LLVM_ASM_PRINTER(target)    \
            Initialize##target##AsmPrinter();
        #include <llvm/Config/AsmPrinters.def>
        #undef LLVM_ASM_PRINTER

        llvm_initialized = true;
    }
}

void CodeGen_LLVM::init_context() {
    // Ensure our IRBuilder is using the current context.
    delete builder;
    builder = new IRBuilder<>(*context);

    // Branch weights for very likely branches
    llvm::MDBuilder md_builder(*context);
    very_likely_branch = md_builder.createBranchWeights(1 << 30, 0);

    // Define some types
    void_t = llvm::Type::getVoidTy(*context);
    i1_t = llvm::Type::getInt1Ty(*context);
    i8_t = llvm::Type::getInt8Ty(*context);
    i16_t = llvm::Type::getInt16Ty(*context);
    i32_t = llvm::Type::getInt32Ty(*context);
    i64_t = llvm::Type::getInt64Ty(*context);
    f16_t = llvm::Type::getHalfTy(*context);
    f32_t = llvm::Type::getFloatTy(*context);
    f64_t = llvm::Type::getDoubleTy(*context);

    i8x8 = VectorType::get(i8_t, 8);
    i8x16 = VectorType::get(i8_t, 16);
    i8x32 = VectorType::get(i8_t, 32);
    i16x4 = VectorType::get(i16_t, 4);
    i16x8 = VectorType::get(i16_t, 8);
    i16x16 = VectorType::get(i16_t, 16);
    i32x2 = VectorType::get(i32_t, 2);
    i32x4 = VectorType::get(i32_t, 4);
    i32x8 = VectorType::get(i32_t, 8);
    i64x2 = VectorType::get(i64_t, 2);
    i64x4 = VectorType::get(i64_t, 4);
    f32x2 = VectorType::get(f32_t, 2);
    f32x4 = VectorType::get(f32_t, 4);
    f32x8 = VectorType::get(f32_t, 8);
    f64x2 = VectorType::get(f64_t, 2);
    f64x4 = VectorType::get(f64_t, 4);
}


void CodeGen_LLVM::init_module() {
    init_context();

    // Start with a module containing the initial module for this target.
    module = get_initial_module_for_target(target, context);
}

CodeGen_LLVM::~CodeGen_LLVM() {
    delete builder;
}

bool CodeGen_LLVM::llvm_initialized = false;
bool CodeGen_LLVM::llvm_X86_enabled = false;
bool CodeGen_LLVM::llvm_ARM_enabled = false;
bool CodeGen_LLVM::llvm_Hexagon_enabled = false;
bool CodeGen_LLVM::llvm_AArch64_enabled = false;
bool CodeGen_LLVM::llvm_NVPTX_enabled = false;
bool CodeGen_LLVM::llvm_Mips_enabled = false;
bool CodeGen_LLVM::llvm_PowerPC_enabled = false;


namespace {

struct MangledNames {
    string simple_name;
    string extern_name;
    string argv_name;
    string metadata_name;
};

MangledNames get_mangled_names(const std::string &name,
                               LoweredFunc::LinkageType linkage,
                               NameMangling mangling,
                               const std::vector<LoweredArgument> &args,
                               const Target &target) {
    std::vector<std::string> namespaces;
    MangledNames names;
    names.simple_name = extract_namespaces(name, namespaces);
    names.extern_name = names.simple_name;
    names.argv_name = names.simple_name + "_argv";
    names.metadata_name = names.simple_name + "_metadata";

    if (linkage != LoweredFunc::Internal &&
        ((mangling == NameMangling::Default &&
          target.has_feature(Target::CPlusPlusMangling)) ||
         mangling == NameMangling::CPlusPlus)) {
        std::vector<ExternFuncArgument> mangle_args;
        for (const auto &arg : args) {
            if (arg.kind == Argument::InputScalar) {
                mangle_args.push_back(ExternFuncArgument(make_zero(arg.type)));
            } else if (arg.kind == Argument::InputBuffer ||
                       arg.kind == Argument::OutputBuffer) {
                mangle_args.push_back(ExternFuncArgument(Buffer<>()));
            }
        }
        names.extern_name = cplusplus_function_mangled_name(names.simple_name, namespaces, type_of<int>(), mangle_args, target);
        halide_handle_cplusplus_type inner_type(halide_cplusplus_type_name(halide_cplusplus_type_name::Simple, "void"), {}, {},
                                                { halide_handle_cplusplus_type::Pointer, halide_handle_cplusplus_type::Pointer } );
        Type void_star_star(Handle(1, &inner_type));
        names.argv_name = cplusplus_function_mangled_name(names.argv_name, namespaces, type_of<int>(), { ExternFuncArgument(make_zero(void_star_star)) }, target);
        names.metadata_name = cplusplus_function_mangled_name(names.metadata_name, namespaces, type_of<const struct halide_filter_metadata_t *>(), {}, target);
    }
    return names;
}

MangledNames get_mangled_names(const LoweredFunc &f, const Target &target) {
    return get_mangled_names(f.name, f.linkage, f.name_mangling, f.args, target);
}

}  // namespace

std::unique_ptr<llvm::Module> CodeGen_LLVM::compile(const Module &input) {
    input_module = &input;
  
    init_module();

    debug(1) << "Target triple of initial module: " << module->getTargetTriple() << "\n";

    module->setModuleIdentifier(input.name());

    // Add some target specific info to the module as metadata.
    module->addModuleFlag(llvm::Module::Warning, "halide_use_soft_float_abi", use_soft_float_abi() ? 1 : 0);
    module->addModuleFlag(llvm::Module::Warning, "halide_mcpu", MDString::get(*context, mcpu()));
    module->addModuleFlag(llvm::Module::Warning, "halide_mattrs", MDString::get(*context, mattrs()));

    internal_assert(module && context && builder)
        << "The CodeGen_LLVM subclass should have made an initial module before calling CodeGen_LLVM::compile\n";

    // Ensure some types we need are defined
    buffer_t_type = module->getTypeByName("struct.halide_buffer_t");
    internal_assert(buffer_t_type) << "Did not find halide_buffer_t in initial module";

    type_t_type = module->getTypeByName("struct.halide_type_t");
    internal_assert(type_t_type) << "Did not find halide_type_t in initial module";

    dimension_t_type = module->getTypeByName("struct.halide_dimension_t");
    internal_assert(dimension_t_type) << "Did not find halide_dimension_t in initial module";

    metadata_t_type = module->getTypeByName("struct.halide_filter_metadata_t");
    internal_assert(metadata_t_type) << "Did not find halide_filter_metadata_t in initial module";

    argument_t_type = module->getTypeByName("struct.halide_filter_argument_t");
    internal_assert(argument_t_type) << "Did not find halide_filter_argument_t in initial module";

    scalar_value_t_type = module->getTypeByName("struct.halide_scalar_value_t");
    internal_assert(scalar_value_t_type) << "Did not find halide_scalar_value_t in initial module";

    device_interface_t_type = module->getTypeByName("struct.halide_device_interface_t");
    internal_assert(scalar_value_t_type) << "Did not find halide_device_interface_t in initial module";

    // Generate the code for this module.
    debug(1) << "Generating llvm bitcode...\n";
    for (const auto &b : input.buffers()) {
        compile_buffer(b);
    }
    for (const auto &f : input.functions()) {
        const auto names = get_mangled_names(f, get_target());

        compile_func(f, names.simple_name, names.extern_name);

        // If the Func is externally visible, also create the argv wrapper and metadata.
        // (useful for calling from JIT and other machine interfaces).
        if (f.linkage == LoweredFunc::ExternalPlusMetadata) {
            llvm::Function *wrapper = add_argv_wrapper(names.argv_name);
            llvm::Function *metadata_getter = embed_metadata_getter(names.metadata_name, names.simple_name, f.args);

            if (target.has_feature(Target::Matlab)) {
                define_matlab_wrapper(module.get(), wrapper, metadata_getter);
            }
        }
    }

    debug(2) << module.get() << "\n";

    // Verify the module is ok
    verifyModule(*module);
    debug(2) << "Done generating llvm bitcode\n";

    // Optimize
    CodeGen_LLVM::optimize_module();

    input_module = nullptr;

    // Disown the module and return it.
    return std::move(module);
}


void CodeGen_LLVM::begin_func(LoweredFunc::LinkageType linkage, const std::string& name,
                              const std::string& extern_name, const std::vector<LoweredArgument>& args) {
    current_function_args = args;

    // Deduce the types of the arguments to our function
    vector<llvm::Type *> arg_types(args.size());
    for (size_t i = 0; i < args.size(); i++) {
        if (args[i].is_buffer()) {
            arg_types[i] = buffer_t_type->getPointerTo();
        } else {
            arg_types[i] = llvm_type_of(args[i].type);
        }
    }
    FunctionType *func_t = FunctionType::get(i32_t, arg_types, false);

    // Make our function. There may already be a declaration of it.
    function = module->getFunction(extern_name);
    if (!function) {
        function = llvm::Function::Create(func_t, llvm_linkage(linkage), extern_name, module.get());
    } else {
        user_assert(function->isDeclaration())
            << "Another function with the name " << extern_name
            << " already exists in the same module\n";
        if (func_t != function->getFunctionType()) {
            std::cerr << "Desired function type for " << extern_name << ":\n";
            #if LLVM_VERSION >= 50
            func_t->print(dbgs(), true);
            #else
            func_t->dump();
            #endif
            std::cerr << "Declared function type of " << extern_name << ":\n";
            #if LLVM_VERSION >= 50
            function->getFunctionType()->print(dbgs(), true);
            #else
            function->getFunctionType()->dump();
            #endif
            user_error << "Cannot create a function with a declaration of mismatched type.\n";
        }
    }
    set_function_attributes_for_target(function, target);

    // Mark the buffer args as no alias
    for (size_t i = 0; i < args.size(); i++) {
        if (args[i].is_buffer()) {
            function->setDoesNotAlias(i+1);
        }
    }

    debug(1) << "Generating llvm bitcode prolog for function " << name << "...\n";

    // Null out the destructor block.
    destructor_block = nullptr;

    // Make the initial basic block
    BasicBlock *block = BasicBlock::Create(*context, "entry", function);
    builder->SetInsertPoint(block);

    // Put the global buffers in the symbol table.
    for (const auto &buf : input_module->buffers()) {
        llvm::Value *buf_ptr = sym_get(buf.name() + ".buffer");
        push_buffer(buf.name(), buf.dimensions(), buf_ptr, true);
    }

    // Put the arguments in the symbol table
    {
        size_t i = 0;
        for (auto &arg : function->args()) {
            if (args[i].is_buffer()) {
                // Track this buffer name so that loads and stores from it
                // don't try to be too aligned.
                external_buffer.insert(name);
                sym_push(args[i].name + ".buffer", &arg);
            } else {
                sym_push(args[i].name, &arg);
            }

            if (args[i].alignment.modulus != 0) {
                alignment_info.push(args[i].name, args[i].alignment);
            }

            i++;
        }
    }
}

void CodeGen_LLVM::end_func(const std::vector<LoweredArgument>& args) {
    return_with_error_code(ConstantInt::get(i32_t, 0));

    // Remove the arguments from the symbol table
    for (size_t i = 0; i < args.size(); i++) {
        if (args[i].is_buffer()) {
            sym_pop(args[i].name + ".buffer");
        } else {
            sym_pop(args[i].name);
        }
        if (args[i].alignment.modulus != 0) {
            alignment_info.pop(args[i].name);
        }
    }

    // Remove the global buffers from the symbol table.
    for (const auto &buf : input_module->buffers()) {
        pop_buffer(buf.name(), buf.dimensions(), true);
    }

    llvm::raw_os_ostream os(std::cerr);
    internal_assert(!verifyFunction(*function, &os));

    current_function_args.clear();
}

void CodeGen_LLVM::compile_func(const LoweredFunc &f, const std::string &simple_name,
                                const std::string &extern_name) {
    // Generate the function declaration and argument unpacking code.
    begin_func(f.linkage, simple_name, extern_name, f.args);

    // If building with MSAN, ensure that calls to halide_msan_annotate_buffer_is_initialized()
    // happen for every output buffer if the function succeeds.
    if (f.linkage != LoweredFunc::Internal &&
        target.has_feature(Target::MSAN)) {
        llvm::Function *annotate_buffer_fn =
            module->getFunction("halide_msan_annotate_buffer_is_initialized_as_destructor");
        internal_assert(annotate_buffer_fn)
            << "Could not find halide_msan_annotate_buffer_is_initialized_as_destructor in module\n";
        annotate_buffer_fn->setDoesNotAlias(0);
        for (const auto &arg : f.args) {
            if (arg.kind == Argument::OutputBuffer) {
                register_destructor(annotate_buffer_fn, sym_get(arg.name + ".buffer"), OnSuccess);
            }
        }
    }

     // Generate the function body.
    debug(1) << "Generating llvm bitcode for function " << f.name << "...\n";
    f.body.accept(this);

    // Clean up and return.
    end_func(f.args);
}

// Given a range of iterators of constant ints, get a corresponding vector of llvm::Constant.
template<typename It>
std::vector<llvm::Constant*> get_constants(llvm::Type *t, It begin, It end) {
    std::vector<llvm::Constant*> ret;
    for (It i = begin; i != end; i++) {
        ret.push_back(ConstantInt::get(t, *i));
    }
    return ret;
}

BasicBlock *CodeGen_LLVM::get_destructor_block() {
    if (!destructor_block) {
        // Create it if it doesn't exist.
        IRBuilderBase::InsertPoint here = builder->saveIP();
        destructor_block = BasicBlock::Create(*context, "destructor_block", function);
        builder->SetInsertPoint(destructor_block);
        // The first instruction in the destructor block is a phi node
        // that collects the error code.
        PHINode *error_code = builder->CreatePHI(i32_t, 0);

        // Calls to destructors will get inserted here.

        // The last instruction is the return op that returns it.
        builder->CreateRet(error_code);

        // Jump back to where we were.
        builder->restoreIP(here);

    }
    internal_assert(destructor_block->getParent() == function);
    return destructor_block;
}

Value *CodeGen_LLVM::register_destructor(llvm::Function *destructor_fn, Value *obj, DestructorType when) {

    // Create a null-initialized stack slot to track this object
    llvm::Type *void_ptr = i8_t->getPointerTo();
    llvm::Value *stack_slot = create_alloca_at_entry(void_ptr, 1, true);

    // Cast the object to llvm's representation of void *
    obj = builder->CreatePointerCast(obj, void_ptr);

    // Put it in the stack slot
    builder->CreateStore(obj, stack_slot);

    // Passing the constant null as the object means the destructor
    // will never get called.
    {
        llvm::Constant *c = dyn_cast<llvm::Constant>(obj);
        if (c && c->isNullValue()) {
            internal_error << "Destructors must take a non-null object\n";
        }
    }

    // Switch to the destructor block, and add code that cleans up
    // this object if the contents of the stack slot is not nullptr.
    IRBuilderBase::InsertPoint here = builder->saveIP();
    BasicBlock *dtors = get_destructor_block();

    builder->SetInsertPoint(dtors->getFirstNonPHI());

    PHINode *error_code = dyn_cast<PHINode>(dtors->begin());
    internal_assert(error_code) << "The destructor block is supposed to start with a phi node\n";

    llvm::Value *should_call = nullptr;
    switch (when) {
        case Always:    should_call = ConstantInt::get(i1_t, 1); break;
        case OnError:   should_call = builder->CreateIsNotNull(error_code); break;
        case OnSuccess: should_call = builder->CreateIsNull(error_code); break;
    }
    llvm::Function *call_destructor = module->getFunction("call_destructor");
    internal_assert(call_destructor);
    internal_assert(destructor_fn);
    internal_assert(should_call);
    Value *args[] = {get_user_context(), destructor_fn, stack_slot, should_call};
    builder->CreateCall(call_destructor, args);

    // Switch back to the original location
    builder->restoreIP(here);

    // Return the stack slot so that it's possible to cleanup the object early.
    return stack_slot;
}

void CodeGen_LLVM::trigger_destructor(llvm::Function *destructor_fn, Value *stack_slot) {
    llvm::Function *call_destructor = module->getFunction("call_destructor");
    internal_assert(call_destructor);
    internal_assert(destructor_fn);
    Value *should_call = ConstantInt::get(i1_t, 1);
    Value *args[] = {get_user_context(), destructor_fn, stack_slot, should_call};
    builder->CreateCall(call_destructor, args);
}

void CodeGen_LLVM::compile_buffer(const Buffer<> &buf) {
    // Embed the buffer declaration as a global.
    internal_assert(buf.defined());

    user_assert(buf.data())
        << "Can't embed buffer " << buf.name() << " because it has a null host pointer.\n";
    user_assert(!buf.device_dirty())
        << "Can't embed Image \"" << buf.name() << "\""
        << " because it has a dirty device pointer\n";

    Constant *type_fields[] = {
        ConstantInt::get(i8_t, buf.type().code()),
        ConstantInt::get(i8_t, buf.type().bits()),
        ConstantInt::get(i16_t, buf.type().lanes())
    };

    Constant *shape = nullptr;
    if (buf.dimensions()) {
        size_t shape_size = buf.dimensions() * sizeof(halide_dimension_t);
        vector<char> shape_blob((char *)buf.raw_buffer()->dim, (char *)buf.raw_buffer()->dim + shape_size);
        shape = create_binary_blob(shape_blob, buf.name() + ".shape");
        shape = ConstantExpr::getPointerCast(shape, dimension_t_type->getPointerTo());
    } else {
        shape = ConstantPointerNull::get(dimension_t_type->getPointerTo());
    }

    // For now, we assume buffers that aren't scalar are constant,
    // while scalars can be mutated. This accommodates all our existing
    // use cases, which is that all buffers are constant, except those
    // used to store stateful module information in offloading runtimes.
    bool constant = buf.dimensions() != 0;

    vector<char> data_blob((const char *)buf.data(), (const char *)buf.data() + buf.size_in_bytes());

    Constant *fields[] = {
        ConstantInt::get(i64_t, 0),                              // device
        ConstantPointerNull::get(device_interface_t_type->getPointerTo()), // device_interface
        create_binary_blob(data_blob, buf.name() + ".data", constant), // host
        ConstantInt::get(i64_t, halide_buffer_flag_host_dirty),  // flags
        ConstantStruct::get(type_t_type, type_fields),           // type
        ConstantInt::get(i32_t, buf.dimensions()),               // dimensions
        shape,                                                   // dim
        ConstantPointerNull::get(i8_t->getPointerTo()),          // padding
    };
    Constant *buffer_struct = ConstantStruct::get(buffer_t_type, fields);

    // Embed the halide_buffer_t and make it point to the data array.
    GlobalVariable *global = new GlobalVariable(*module, buffer_t_type,
                                                false, GlobalValue::PrivateLinkage,
                                                0, buf.name() + ".buffer");
    global->setInitializer(buffer_struct);

    // Finally, dump it in the symbol table
    Constant *zero[] = {ConstantInt::get(i32_t, 0)};
    Constant *global_ptr = ConstantExpr::getInBoundsGetElementPtr(buffer_t_type, global, zero);
    sym_push(buf.name() + ".buffer", global_ptr);
}

Constant* CodeGen_LLVM::embed_constant_expr(Expr e) {
    if (!e.defined()) {
        return Constant::getNullValue(scalar_value_t_type->getPointerTo());
    }

    internal_assert(!e.type().is_handle()) << "Should never see Handle types here.";

    llvm::Value *val = codegen(e);
    llvm::Constant *constant = dyn_cast<llvm::Constant>(val);
    internal_assert(constant);

    GlobalVariable *storage = new GlobalVariable(
            *module,
            constant->getType(),
            /*isConstant*/ true,
            GlobalValue::PrivateLinkage,
            constant);

    Constant *zero[] = {ConstantInt::get(i32_t, 0)};
    return ConstantExpr::getBitCast(
        ConstantExpr::getInBoundsGetElementPtr(constant->getType(), storage, zero),
        scalar_value_t_type->getPointerTo());
}

// Make a wrapper to call the function with an array of pointer
// args. This is easier for the JIT to call than a function with an
// unknown (at compile time) argument list.
llvm::Function *CodeGen_LLVM::add_argv_wrapper(const std::string &name) {
    llvm::Type *args_t[] = {i8_t->getPointerTo()->getPointerTo()};
    llvm::FunctionType *func_t = llvm::FunctionType::get(i32_t, args_t, false);
    llvm::Function *wrapper = llvm::Function::Create(func_t, llvm::GlobalValue::ExternalLinkage, name, module.get());
    llvm::BasicBlock *block = llvm::BasicBlock::Create(module->getContext(), "entry", wrapper);
    builder->SetInsertPoint(block);

    llvm::Value *arg_array = iterator_to_pointer(wrapper->arg_begin());

    std::vector<llvm::Value *> wrapper_args;
    for (llvm::Function::arg_iterator i = function->arg_begin(); i != function->arg_end(); i++) {
        // Get the address of the nth argument
        llvm::Value *ptr = builder->CreateConstGEP1_32(arg_array, wrapper_args.size());
        ptr = builder->CreateLoad(ptr);
        if (i->getType() == buffer_t_type->getPointerTo()) {
            // Cast the argument to a buffer_t *
            wrapper_args.push_back(builder->CreatePointerCast(ptr, buffer_t_type->getPointerTo()));
        } else {
            // Cast to the appropriate type and load
            ptr = builder->CreatePointerCast(ptr, i->getType()->getPointerTo());
            wrapper_args.push_back(builder->CreateLoad(ptr));
        }
    }
    debug(4) << "Creating call from wrapper to actual function\n";
    llvm::CallInst *result = builder->CreateCall(function, wrapper_args);
    // This call should never inline
    result->setIsNoInline();
    builder->CreateRet(result);
    llvm::raw_os_ostream os(std::cerr);
    llvm::verifyFunction(*wrapper, &os);
    return wrapper;
}

llvm::Function *CodeGen_LLVM::embed_metadata_getter(const std::string &metadata_name,
        const std::string &function_name, const std::vector<LoweredArgument> &args) {
    Constant *zero = ConstantInt::get(i32_t, 0);

    const int num_args = (int) args.size();

    vector<Constant *> arguments_array_entries;
    for (int arg = 0; arg < num_args; ++arg) {

        StructType *type_t_type = module->getTypeByName("struct.halide_type_t");
        internal_assert(type_t_type) << "Did not find halide_type_t in module.\n";

        Constant *type_fields[] = {
            ConstantInt::get(i8_t, args[arg].type.code()),
            ConstantInt::get(i8_t, args[arg].type.bits()),
            ConstantInt::get(i16_t, 1)
        };
        Constant *type = ConstantStruct::get(type_t_type, type_fields);

        Expr def = args[arg].def;
        Expr min = args[arg].min;
        Expr max = args[arg].max;
        if (args[arg].type.is_handle()) {
            // Handle values are always emitted into metadata as "undefined", regardless of
            // what sort of Expr is provided.
            def = min = max = Expr();
        }
        Constant *argument_fields[] = {
            create_string_constant(args[arg].name),
            ConstantInt::get(i32_t, args[arg].kind),
            ConstantInt::get(i32_t, args[arg].dimensions),
            type,
            embed_constant_expr(def),
            embed_constant_expr(min),
            embed_constant_expr(max)
        };
        arguments_array_entries.push_back(ConstantStruct::get(argument_t_type, argument_fields));
    }
    llvm::ArrayType *arguments_array = ArrayType::get(argument_t_type, num_args);
    GlobalVariable *arguments_array_storage = new GlobalVariable(
        *module,
        arguments_array,
        /*isConstant*/ true,
        GlobalValue::PrivateLinkage,
        ConstantArray::get(arguments_array, arguments_array_entries));

    Value *zeros[] = {zero, zero};
    Constant *metadata_fields[] = {
        /* version */ zero,
        /* num_arguments */ ConstantInt::get(i32_t, num_args),
        /* arguments */ ConstantExpr::getInBoundsGetElementPtr(arguments_array, arguments_array_storage, zeros),
        /* target */ create_string_constant(target.to_string()),
        /* name */ create_string_constant(function_name)
    };

    GlobalVariable *metadata_storage = new GlobalVariable(
        *module,
        metadata_t_type,
        /*isConstant*/ true,
        GlobalValue::PrivateLinkage,
        ConstantStruct::get(metadata_t_type, metadata_fields),
        metadata_name + "_storage");

    llvm::FunctionType *func_t = llvm::FunctionType::get(metadata_t_type->getPointerTo(), false);
    llvm::Function *metadata_getter = llvm::Function::Create(func_t, llvm::GlobalValue::ExternalLinkage, metadata_name, module.get());
    llvm::BasicBlock *block = llvm::BasicBlock::Create(module.get()->getContext(), "entry", metadata_getter);
    builder->SetInsertPoint(block);
    builder->CreateRet(metadata_storage);
    llvm::verifyFunction(*metadata_getter);

    return metadata_getter;
}

llvm::Type *CodeGen_LLVM::llvm_type_of(Type t) {
    return Internal::llvm_type_of(context, t);
}

void CodeGen_LLVM::optimize_module() {
    debug(3) << "Optimizing module\n";

    if (debug::debug_level() >= 3) {
        #if LLVM_VERSION >= 50
        module->print(dbgs(), nullptr, false, true);
        #else
        module->dump();
        #endif
    }

    // We override PassManager::add so that we have an opportunity to
    // blacklist problematic LLVM passes.
    class MyFunctionPassManager : public legacy::FunctionPassManager {
    public:
        MyFunctionPassManager(llvm::Module *m) : legacy::FunctionPassManager(m) {}
        virtual void add(Pass *p) override {
#if LLVM_VERSION >= 40
            debug(2) << "Adding function pass: " << p->getPassName().str() << "\n";
#else
            debug(2) << "Adding function pass: " << p->getPassName() << "\n";
#endif
            legacy::FunctionPassManager::add(p);
        }
    };

    class MyModulePassManager : public legacy::PassManager {
    public:
        virtual void add(Pass *p) override {
#if LLVM_VERSION >= 40
            debug(2) << "Adding module pass: " << p->getPassName().str() << "\n";
#else
            debug(2) << "Adding module pass: " << p->getPassName() << "\n";
#endif
            legacy::PassManager::add(p);
        }
    };

    MyFunctionPassManager function_pass_manager(module.get());
    MyModulePassManager module_pass_manager;

    std::unique_ptr<TargetMachine> TM = make_target_machine(*module);
    module_pass_manager.add(createTargetTransformInfoWrapperPass(TM ? TM->getTargetIRAnalysis() : TargetIRAnalysis()));
    function_pass_manager.add(createTargetTransformInfoWrapperPass(TM ? TM->getTargetIRAnalysis() : TargetIRAnalysis()));

    PassManagerBuilder b;
    b.OptLevel = 3;
#if LLVM_VERSION >= 50
    b.Inliner = createFunctionInliningPass(b.OptLevel, 0, false);
#else
    b.Inliner = createFunctionInliningPass(b.OptLevel, 0);
#endif
    b.LoopVectorize = true;
    b.SLPVectorize = true;
    b.populateFunctionPassManager(function_pass_manager);
    b.populateModulePassManager(module_pass_manager);

    // Run optimization passes
    function_pass_manager.doInitialization();
    for (llvm::Module::iterator i = module->begin(); i != module->end(); i++) {
        function_pass_manager.run(*i);
    }
    function_pass_manager.doFinalization();
    module_pass_manager.run(*module);

    debug(3) << "After LLVM optimizations:\n";
    if (debug::debug_level() >= 2) {
        #if LLVM_VERSION >= 50
        module->print(dbgs(), nullptr, false, true);
        #else
        module->dump();
        #endif
    }
}

void CodeGen_LLVM::sym_push(const string &name, llvm::Value *value) {
    if (!value->getType()->isVoidTy()) {
        value->setName(name);
    }
    symbol_table.push(name, value);
}

void CodeGen_LLVM::sym_pop(const string &name) {
    symbol_table.pop(name);
}

llvm::Value *CodeGen_LLVM::sym_get(const string &name, bool must_succeed) const {
    // look in the symbol table
    if (!symbol_table.contains(name)) {
        if (must_succeed) {
            std::ostringstream err;
            err << "Symbol not found: " << name << "\n";

            if (debug::debug_level() > 0) {
                err << "The following names are in scope:\n"
                    << symbol_table << "\n";
            }

            internal_error << err.str();
        } else {
            return nullptr;
        }
    }
    return symbol_table.get(name);
}

bool CodeGen_LLVM::sym_exists(const string &name) const {
    return symbol_table.contains(name);
}

<<<<<<< HEAD
=======
// Take an llvm Value representing a pointer to a buffer_t,
// and populate the symbol table with its constituent parts
void CodeGen_LLVM::push_buffer(const string &name, int dimensions, llvm::Value *buffer, bool global) {
    if (!global) {
        // Make sure the buffer object itself is not null
        create_assertion(builder->CreateIsNotNull(buffer),
                         Call::make(Int(32), "halide_error_buffer_argument_is_null",
                                    {name}, Call::Extern));
    }

    Value *host_ptr = buffer_host(buffer);
    Value *device_ptr = buffer_device(buffer);

    // Instead track this buffer name so that loads and stores from it
    // don't try to be too aligned.
    external_buffer.insert(name);

    if (!global) {
        // Push the buffer pointer as well, for backends that care.
        sym_push(name + ".buffer", buffer);
    }

    sym_push(name + ".host", host_ptr);
    sym_push(name + ".device", device_ptr);
    sym_push(name + ".host_dirty", buffer_get_flag(buffer, halide_buffer_flag_host_dirty));
    sym_push(name + ".device_dirty", buffer_get_flag(buffer, halide_buffer_flag_device_dirty));
    sym_push(name + ".type.code", buffer_type_code(buffer));
    sym_push(name + ".type.bits", buffer_type_bits(buffer));
    sym_push(name + ".type.lanes", buffer_type_lanes(buffer));
    sym_push(name + ".type.bytes", buffer_type_bytes(buffer));
    for (int i = 0; i < dimensions; i++) {
        string d = std::to_string(i);
        sym_push(name + ".extent." + d, buffer_extent(buffer, i));
        sym_push(name + ".stride." + d, buffer_stride(buffer, i));
        sym_push(name + ".min." + d, buffer_min(buffer, i));
    }
}

void CodeGen_LLVM::pop_buffer(const string &name, int dimensions, bool global) {
    if (!global) {
        sym_pop(name + ".buffer");
    }
    sym_pop(name + ".host");
    sym_pop(name + ".device");
    sym_pop(name + ".host_dirty");
    sym_pop(name + ".device_dirty");
    sym_pop(name + ".type.code");
    sym_pop(name + ".type.bits");
    sym_pop(name + ".type.bytes");
    sym_pop(name + ".type.lanes");
    for (int i = 0; i < dimensions; i++) {
        string d = std::to_string(i);
        sym_pop(name + ".extent." + d);
        sym_pop(name + ".stride." + d);
        sym_pop(name + ".min." + d);
    }
}

llvm::Value *CodeGen_LLVM::create_gep(llvm::Type *t, llvm::Value *obj, std::vector<int> field) {
    vector<llvm::Value *> args;
    for (int i : field) {
        args.push_back(ConstantInt::get(i32_t, i));
    }
    llvm::Value *result;
    result = builder->CreateInBoundsGEP(
        t,
        obj,
        args);
    return result;
}

// Given an llvm value representing a pointer to a buffer_t, extract various subfields
Value *CodeGen_LLVM::buffer_host(Value *buffer) {
    return builder->CreateLoad(buffer_host_ptr(buffer));
}

Value *CodeGen_LLVM::buffer_device(Value *buffer) {
    return builder->CreateLoad(buffer_device_ptr(buffer));
}

Value *CodeGen_LLVM::buffer_device_interface(Value *buffer) {
    return builder->CreateLoad(buffer_device_interface_ptr(buffer));
}

Value *CodeGen_LLVM::buffer_flags(Value *buffer) {
    return builder->CreateLoad(buffer_flags_ptr(buffer));
}

Value *CodeGen_LLVM::buffer_get_flag(Value *buffer, halide_buffer_flags flag) {
    Value *flags = buffer_flags(buffer);
    flags = builder->CreateAnd(flags, ConstantInt::get(i64_t, 1 << flag));
    return builder->CreateICmpNE(flags, ConstantInt::get(i64_t, 0));
}

void CodeGen_LLVM::buffer_set_flag(Value *buffer, halide_buffer_flags flag, bool value) {
    Value *flags_ptr = buffer_flags_ptr(buffer);
    Value *flags = builder->CreateLoad(flags_ptr);
    if (value) {
        flags = builder->CreateOr(flags, ConstantInt::get(i64_t, flag));
    } else {
        flags = builder->CreateAnd(flags, ConstantInt::get(i64_t, ~(flag)));
    }
    builder->CreateStore(flags, flags_ptr);
}

Value *CodeGen_LLVM::buffer_extent(Value *buffer, int i) {
    return builder->CreateLoad(buffer_extent_ptr(buffer, i));
}

Value *CodeGen_LLVM::buffer_stride(Value *buffer, int i) {
    return builder->CreateLoad(buffer_stride_ptr(buffer, i));
}

Value *CodeGen_LLVM::buffer_min(Value *buffer, int i) {
    return builder->CreateLoad(buffer_min_ptr(buffer, i));
}

Value *CodeGen_LLVM::buffer_type_code(Value *buffer) {
    return builder->CreateLoad(buffer_type_code_ptr(buffer));
}

Value *CodeGen_LLVM::buffer_type_bits(Value *buffer) {
    return builder->CreateLoad(buffer_type_bits_ptr(buffer));
}

Value *CodeGen_LLVM::buffer_type_lanes(Value *buffer) {
    return builder->CreateLoad(buffer_type_lanes_ptr(buffer));
}

Value *CodeGen_LLVM::buffer_type_bytes(Value *buffer) {
    Value *bits = buffer_type_bits(buffer);
    return builder->CreateAShr(bits, ConstantInt::get(bits->getType(), 8));
}

Value *CodeGen_LLVM::buffer_dimensions(Value *buffer) {
    return builder->CreateLoad(buffer_dimensions_ptr(buffer));
}

Value *CodeGen_LLVM::buffer_dim_array(Value *buffer) {
    return builder->CreateLoad(buffer_dim_array_ptr(buffer));
}

Value *CodeGen_LLVM::buffer_device_ptr(Value *buffer) {
    return create_gep(buffer_t_type, buffer, {0, 0});
}

Value *CodeGen_LLVM::buffer_device_interface_ptr(Value *buffer) {
    return create_gep(buffer_t_type, buffer, {0, 1});
}

Value *CodeGen_LLVM::buffer_host_ptr(Value *buffer) {
    return create_gep(buffer_t_type, buffer, {0, 2});
}

Value *CodeGen_LLVM::buffer_flags_ptr(Value *buffer) {
    return create_gep(buffer_t_type, buffer, {0, 3});
}

Value *CodeGen_LLVM::buffer_type_ptr(Value *buffer) {
    return create_gep(buffer_t_type, buffer, {0, 4});
}

Value *CodeGen_LLVM::buffer_type_code_ptr(Value *buffer) {
    return create_gep(buffer_t_type, buffer, {0, 4, 0});
}

Value *CodeGen_LLVM::buffer_type_bits_ptr(Value *buffer) {
    return create_gep(buffer_t_type, buffer, {0, 4, 1});
}

Value *CodeGen_LLVM::buffer_type_lanes_ptr(Value *buffer) {
    return create_gep(buffer_t_type, buffer, {0, 4, 2});
}

Value *CodeGen_LLVM::buffer_dimensions_ptr(Value *buffer) {
    return create_gep(buffer_t_type, buffer, {0, 5});
}

Value *CodeGen_LLVM::buffer_dim_array_ptr(Value *buffer) {
    return create_gep(buffer_t_type, buffer, {0, 6});
}

Value *CodeGen_LLVM::buffer_min_ptr(Value *buffer, int i) {
    Value *dim_array = buffer_dim_array(buffer);
    return create_gep(dimension_t_type, dim_array, {i, 0});
}

Value *CodeGen_LLVM::buffer_extent_ptr(Value *buffer, int i) {
    Value *dim_array = buffer_dim_array(buffer);
    return create_gep(dimension_t_type, dim_array, {i, 1});
}

Value *CodeGen_LLVM::buffer_stride_ptr(Value *buffer, int i) {
    Value *dim_array = buffer_dim_array(buffer);
    return create_gep(dimension_t_type, dim_array, {i, 2});
}

>>>>>>> 68b9cbf7
Value *CodeGen_LLVM::codegen(Expr e) {
    internal_assert(e.defined());
    debug(4) << "Codegen: " << e.type() << ", " << e << "\n";
    value = nullptr;
    e.accept(this);
    internal_assert(value) << "Codegen of an expr did not produce an llvm value\n";
    return value;
}

void CodeGen_LLVM::codegen(Stmt s) {
    internal_assert(s.defined());
    debug(3) << "Codegen: " << s << "\n";
    value = nullptr;
    s.accept(this);
}

void CodeGen_LLVM::visit(const IntImm *op) {
    value = ConstantInt::getSigned(llvm_type_of(op->type), op->value);
}

void CodeGen_LLVM::visit(const UIntImm *op) {
    value = ConstantInt::get(llvm_type_of(op->type), op->value);
}

void CodeGen_LLVM::visit(const FloatImm *op) {
    value = ConstantFP::get(llvm_type_of(op->type), op->value);
}

void CodeGen_LLVM::visit(const StringImm *op) {
    value = create_string_constant(op->value);
}

void CodeGen_LLVM::visit(const Cast *op) {
    Halide::Type src = op->value.type();
    Halide::Type dst = op->type;

    value = codegen(op->value);

    llvm::Type *llvm_dst = llvm_type_of(dst);

    if (dst.is_handle() && src.is_handle()) {
        value = builder->CreateBitCast(value, llvm_dst);
    } else if (dst.is_handle() || src.is_handle()) {
        internal_error << "Can't cast from " << src << " to " << dst << "\n";
    } else if (!src.is_float() && !dst.is_float()) {
        // Widening integer casts either zero extend or sign extend,
        // depending on the source type. Narrowing integer casts
        // always truncate.
        value = builder->CreateIntCast(value, llvm_dst, src.is_int());
    } else if (src.is_float() && dst.is_int()) {
        value = builder->CreateFPToSI(value, llvm_dst);
    } else if (src.is_float() && dst.is_uint()) {
        // fptoui has undefined behavior on overflow. Seems reasonable
        // to get an unspecified uint on overflow, but because uint1s
        // are stored in uint8s for float->uint1 casts this undefined
        // behavior manifests itself as uint1 values greater than 1,
        // which could in turn break our bounds inference
        // guarantees. So go via uint8 in this case.
        if (dst.bits() < 8) {
            value = builder->CreateFPToUI(value, llvm_type_of(dst.with_bits(8)));
            value = builder->CreateIntCast(value, llvm_dst, false);
        } else {
            value = builder->CreateFPToUI(value, llvm_dst);
        }
    } else if (src.is_int() && dst.is_float()) {
        value = builder->CreateSIToFP(value, llvm_dst);
    } else if (src.is_uint() && dst.is_float()) {
        value = builder->CreateUIToFP(value, llvm_dst);
    } else {
        internal_assert(src.is_float() && dst.is_float());
        // Float widening or narrowing
        value = builder->CreateFPCast(value, llvm_dst);
    }
}

void CodeGen_LLVM::visit(const Variable *op) {
    value = sym_get(op->name);
}

void CodeGen_LLVM::visit(const Add *op) {
    if (op->type.is_float()) {
        value = builder->CreateFAdd(codegen(op->a), codegen(op->b));
    } else if (op->type.is_int() && op->type.bits() >= 32) {
        // We tell llvm integers don't wrap, so that it generates good
        // code for loop indices.
        value = builder->CreateNSWAdd(codegen(op->a), codegen(op->b));
    } else {
        value = builder->CreateAdd(codegen(op->a), codegen(op->b));
    }
}

void CodeGen_LLVM::visit(const Sub *op) {
    if (op->type.is_float()) {
        value = builder->CreateFSub(codegen(op->a), codegen(op->b));
    } else if (op->type.is_int() && op->type.bits() >= 32) {
        // We tell llvm integers don't wrap, so that it generates good
        // code for loop indices.
        value = builder->CreateNSWSub(codegen(op->a), codegen(op->b));
    } else {
        value = builder->CreateSub(codegen(op->a), codegen(op->b));
    }
}

void CodeGen_LLVM::visit(const Mul *op) {
    if (op->type.is_float()) {
        value = builder->CreateFMul(codegen(op->a), codegen(op->b));
    } else if (op->type.is_int() && op->type.bits() >= 32) {
        // We tell llvm integers don't wrap, so that it generates good
        // code for loop indices.
        value = builder->CreateNSWMul(codegen(op->a), codegen(op->b));
    } else {
        value = builder->CreateMul(codegen(op->a), codegen(op->b));
    }
}

Expr CodeGen_LLVM::mulhi_shr(Expr a, Expr b, int shr) {
    Type ty = a.type();
    Type wide_ty = ty.with_bits(ty.bits() * 2);

    Expr p_wide = cast(wide_ty, a) * cast(wide_ty, b);
    return cast(ty, p_wide >> (shr + ty.bits()));
}

Expr CodeGen_LLVM::sorted_avg(Expr a, Expr b) {
    // b > a, so the following works without widening:
    // a + (b - a)/2
    return a + (b - a)/2;
}

void CodeGen_LLVM::visit(const Div *op) {
    user_assert(!is_zero(op->b)) << "Division by constant zero in expression: " << Expr(op) << "\n";

    // Detect if it's a small int division
    const int64_t *const_int_divisor = as_const_int(op->b);
    const uint64_t *const_uint_divisor = as_const_uint(op->b);

    int shift_amount;
    if (op->type.is_float()) {
        value = builder->CreateFDiv(codegen(op->a), codegen(op->b));
    } else if (is_const_power_of_two_integer(op->b, &shift_amount) &&
               (op->type.is_int() || op->type.is_uint())) {
        value = codegen(op->a >> shift_amount);
    } else if (const_int_divisor &&
               op->type.is_int() &&
               (op->type.bits() == 8 || op->type.bits() == 16 || op->type.bits() == 32) &&
               *const_int_divisor > 1 &&
               ((op->type.bits() > 8 && *const_int_divisor < 256) || *const_int_divisor < 128)) {

        int64_t multiplier, shift;
        if (op->type.bits() == 32) {
            multiplier = IntegerDivision::table_s32[*const_int_divisor][2];
            shift      = IntegerDivision::table_s32[*const_int_divisor][3];
        } else if (op->type.bits() == 16) {
            multiplier = IntegerDivision::table_s16[*const_int_divisor][2];
            shift      = IntegerDivision::table_s16[*const_int_divisor][3];
        } else {
            // 8 bit
            multiplier = IntegerDivision::table_s8[*const_int_divisor][2];
            shift      = IntegerDivision::table_s8[*const_int_divisor][3];
        }
        Expr num = op->a;

        // Make an all-ones mask if the numerator is negative
        Expr sign = num >> make_const(op->type, op->type.bits() - 1);

        // Flip the numerator bits if the mask is high.
        num = cast(num.type().with_code(Type::UInt), num);
        num = num ^ sign;

        // Multiply and keep the high half of the
        // result, and then apply the shift.
        Expr mult = make_const(num.type(), multiplier);
        num = mulhi_shr(num, mult, shift);

        // Maybe flip the bits back again.
        num = num ^ sign;

        value = codegen(num);

    } else if (const_uint_divisor &&
               op->type.is_uint() &&
               (op->type.bits() == 8 || op->type.bits() == 16 || op->type.bits() == 32) &&
               *const_uint_divisor > 1 && *const_uint_divisor < 256) {

        int64_t method, multiplier, shift;
        if (op->type.bits() == 32) {
            method     = IntegerDivision::table_u32[*const_uint_divisor][1];
            multiplier = IntegerDivision::table_u32[*const_uint_divisor][2];
            shift      = IntegerDivision::table_u32[*const_uint_divisor][3];
        } else if (op->type.bits() == 16) {
            method     = IntegerDivision::table_u16[*const_uint_divisor][1];
            multiplier = IntegerDivision::table_u16[*const_uint_divisor][2];
            shift      = IntegerDivision::table_u16[*const_uint_divisor][3];
        } else {
            method     = IntegerDivision::table_u8[*const_uint_divisor][1];
            multiplier = IntegerDivision::table_u8[*const_uint_divisor][2];
            shift      = IntegerDivision::table_u8[*const_uint_divisor][3];
        }

        internal_assert(method != 0)
            << "method 0 division is for powers of two and should have been handled elsewhere\n";
        Expr num = op->a;

        // Widen, multiply, narrow
        Expr mult = make_const(num.type(), multiplier);
        Expr val = mulhi_shr(num, mult, method == 1 ? shift : 0);

        if (method == 2) {
            // Average with original numerator.
            val = sorted_avg(val, num);

            // Do the final shift
            if (shift) {
                val = val >> make_const(op->type, shift);
            }
        }

        value = codegen(val);
    } else {
        value = codegen(lower_euclidean_div(op->a, op->b));
    }
}

void CodeGen_LLVM::visit(const Mod *op) {
    // Detect if it's a small int modulus
    const int64_t *const_int_divisor = as_const_int(op->b);
    const uint64_t *const_uint_divisor = as_const_uint(op->b);

    int bits;
    if (op->type.is_float()) {
        value = codegen(simplify(op->a - op->b * floor(op->a/op->b)));
    } else if (is_const_power_of_two_integer(op->b, &bits)) {
        value = codegen(op->a & (op->b - 1));
    } else if (const_int_divisor &&
               op->type.is_int() &&
               (op->type.bits() == 8 || op->type.bits() == 16 || op->type.bits() == 32) &&
               *const_int_divisor > 1 &&
               ((op->type.bits() > 8 && *const_int_divisor < 256) || *const_int_divisor < 128)) {
        // We can use our fast signed integer division
        value = codegen(common_subexpression_elimination(op->a - (op->a / op->b) * op->b));
    } else if (const_uint_divisor &&
               op->type.is_uint() &&
               (op->type.bits() == 8 || op->type.bits() == 16 || op->type.bits() == 32) &&
               *const_uint_divisor > 1 && *const_uint_divisor < 256) {
        // We can use our fast unsigned integer division
        value = codegen(common_subexpression_elimination(op->a - (op->a / op->b) * op->b));
    } else {
        // To match our definition of division, mod should be between 0
        // and |b|.
        value = codegen(lower_euclidean_mod(op->a, op->b));
    }
}

void CodeGen_LLVM::visit(const Min *op) {
    string a_name = unique_name('a');
    string b_name = unique_name('b');
    Expr a = Variable::make(op->a.type(), a_name);
    Expr b = Variable::make(op->b.type(), b_name);
    value = codegen(Let::make(a_name, op->a,
                              Let::make(b_name, op->b,
                                        select(a < b, a, b))));
}

void CodeGen_LLVM::visit(const Max *op) {
    string a_name = unique_name('a');
    string b_name = unique_name('b');
    Expr a = Variable::make(op->a.type(), a_name);
    Expr b = Variable::make(op->b.type(), b_name);
    value = codegen(Let::make(a_name, op->a,
                              Let::make(b_name, op->b,
                                        select(a > b, a, b))));
}

void CodeGen_LLVM::visit(const EQ *op) {
    Value *a = codegen(op->a);
    Value *b = codegen(op->b);
    Halide::Type t = op->a.type();
    if (t.is_float()) {
        value = builder->CreateFCmpOEQ(a, b);
    } else {
        value = builder->CreateICmpEQ(a, b);
    }
}

void CodeGen_LLVM::visit(const NE *op) {
    Value *a = codegen(op->a);
    Value *b = codegen(op->b);
    Halide::Type t = op->a.type();
    if (t.is_float()) {
        value = builder->CreateFCmpONE(a, b);
    } else {
        value = builder->CreateICmpNE(a, b);
    }
}

void CodeGen_LLVM::visit(const LT *op) {
    Value *a = codegen(op->a);
    Value *b = codegen(op->b);

    Halide::Type t = op->a.type();
    if (t.is_float()) {
        value = builder->CreateFCmpOLT(a, b);
    } else if (t.is_int()) {
        value = builder->CreateICmpSLT(a, b);
    } else {
        value = builder->CreateICmpULT(a, b);
    }
}

void CodeGen_LLVM::visit(const LE *op) {
    Value *a = codegen(op->a);
    Value *b = codegen(op->b);
    Halide::Type t = op->a.type();
    if (t.is_float()) {
        value = builder->CreateFCmpOLE(a, b);
    } else if (t.is_int()) {
        value = builder->CreateICmpSLE(a, b);
    } else {
        value = builder->CreateICmpULE(a, b);
    }
}

void CodeGen_LLVM::visit(const GT *op) {
    Value *a = codegen(op->a);
    Value *b = codegen(op->b);
    Halide::Type t = op->a.type();
    if (t.is_float()) {
        value = builder->CreateFCmpOGT(a, b);
    } else if (t.is_int()) {
        value = builder->CreateICmpSGT(a, b);
    } else {
        value = builder->CreateICmpUGT(a, b);
    }
}

void CodeGen_LLVM::visit(const GE *op) {
    Value *a = codegen(op->a);
    Value *b = codegen(op->b);
    Halide::Type t = op->a.type();
    if (t.is_float()) {
        value = builder->CreateFCmpOGE(a, b);
    } else if (t.is_int()) {
        value = builder->CreateICmpSGE(a, b);
    } else {
        value = builder->CreateICmpUGE(a, b);
    }
}

void CodeGen_LLVM::visit(const And *op) {
    value = builder->CreateAnd(codegen(op->a), codegen(op->b));
}

void CodeGen_LLVM::visit(const Or *op) {
    value = builder->CreateOr(codegen(op->a), codegen(op->b));
}

void CodeGen_LLVM::visit(const Not *op) {
    value = builder->CreateNot(codegen(op->a));
}


void CodeGen_LLVM::visit(const Select *op) {
    if (op->type == Int(32)) {
        // llvm has a performance bug inside of loop strength
        // reduction that barfs on long chains of selects. To avoid
        // it, we use bit-masking instead.
        Value *cmp = codegen(op->condition);
        Value *a = codegen(op->true_value);
        Value *b = codegen(op->false_value);
        cmp = builder->CreateIntCast(cmp, i32_t, true);
        a = builder->CreateAnd(a, cmp);
        cmp = builder->CreateNot(cmp);
        b = builder->CreateAnd(b, cmp);
        value = builder->CreateOr(a, b);
    } else {
        value = builder->CreateSelect(codegen(op->condition),
                                      codegen(op->true_value),
                                      codegen(op->false_value));
    }
}

namespace {
Expr promote_64(Expr e) {
    if (const Add *a = e.as<Add>()) {
        return Add::make(promote_64(a->a), promote_64(a->b));
    } else if (const Sub *s = e.as<Sub>()) {
        return Sub::make(promote_64(s->a), promote_64(s->b));
    } else if (const Mul *m = e.as<Mul>()) {
        return Mul::make(promote_64(m->a), promote_64(m->b));
    } else if (const Min *m = e.as<Min>()) {
        return Min::make(promote_64(m->a), promote_64(m->b));
    } else if (const Max *m = e.as<Max>()) {
        return Max::make(promote_64(m->a), promote_64(m->b));
    } else {
        return cast(Int(64), e);
    }
}
}

Value *CodeGen_LLVM::codegen_buffer_pointer(string buffer, Halide::Type type, Expr index) {
    // Promote index to 64-bit on targets that use 64-bit pointers.
    llvm::DataLayout d(module.get());
    if (promote_indices() && d.getPointerSize() == 8) {
        index = promote_64(index);
    }

    // Handles are always indexed as 64-bit.
    if (type.is_handle()) {
        return codegen_buffer_pointer(buffer, UInt(64, type.lanes()), index);
    } else {
        return codegen_buffer_pointer(buffer, type, codegen(index));
    }
}


Value *CodeGen_LLVM::codegen_buffer_pointer(string buffer, Halide::Type type, Value *index) {
    // Find the base address from the symbol table
    Value *base_address = symbol_table.get(buffer);
    llvm::Type *base_address_type = base_address->getType();
    unsigned address_space = base_address_type->getPointerAddressSpace();

    llvm::Type *load_type = llvm_type_of(type)->getPointerTo(address_space);

    // If the type doesn't match the expected type, we need to pointer cast
    if (load_type != base_address_type) {
        base_address = builder->CreatePointerCast(base_address, load_type);
    }

    llvm::Constant *constant_index = dyn_cast<llvm::Constant>(index);
    if (constant_index && constant_index->isZeroValue()) {
        return base_address;
    }

    // Promote index to 64-bit on targets that use 64-bit pointers.
    llvm::DataLayout d(module.get());
    if (d.getPointerSize() == 8) {
        index = builder->CreateIntCast(index, i64_t, true);
    }

    return builder->CreateInBoundsGEP(base_address, index);
}

namespace {
int next_power_of_two(int x) {
    for (int p2 = 1; ; p2 *= 2) {
        if (p2 >= x) {
            return p2;
        }
    }
    // unreachable.
}
}

void CodeGen_LLVM::add_tbaa_metadata(llvm::Instruction *inst, string buffer, Expr index) {

    // Get the unique name for the block of memory this allocate node
    // is using.
    buffer = get_allocation_name(buffer);

    // If the index is constant, we generate some TBAA info that helps
    // LLVM understand our loads/stores aren't aliased.
    bool constant_index = false;
    int64_t base = 0;
    int64_t width = 1;

    if (index.defined()) {
        if (const Ramp *ramp = index.as<Ramp>()) {
            const int64_t *pstride = as_const_int(ramp->stride);
            const int64_t *pbase = as_const_int(ramp->base);
            if (pstride && pbase) {
                // We want to find the smallest aligned width and offset
                // that contains this ramp.
                int64_t stride = *pstride;
                base = *pbase;
                assert(base >= 0);
                width = next_power_of_two(ramp->lanes * stride);

                while (base % width) {
                    base -= base % width;
                    width *= 2;
                }
                constant_index = true;
            }
        } else {
            const int64_t *pbase = as_const_int(index);
            if (pbase) {
                base = *pbase;
                constant_index = true;
            }
        }
    }

    llvm::MDBuilder builder(*context);

    // Add type-based-alias-analysis metadata to the pointer, so that
    // loads and stores to different buffers can get reordered.
    MDNode *tbaa = builder.createTBAARoot("Halide buffer");

    tbaa = builder.createTBAAScalarTypeNode(buffer, tbaa);

    // We also add metadata for constant indices to allow loads and
    // stores to the same buffer to get reordered.
    if (constant_index) {
        for (int w = 1024; w >= width; w /= 2) {
            int64_t b = (base / w) * w;

            std::stringstream level;
            level << buffer << ".width" << w << ".base" << b;
            tbaa = builder.createTBAAScalarTypeNode(level.str(), tbaa);
        }
    }

    tbaa = builder.createTBAAStructTagNode(tbaa, tbaa, 0);

    inst->setMetadata("tbaa", tbaa);
}

void CodeGen_LLVM::visit(const Load *op) {
    // If it's a Handle, load it as a uint64_t and then cast
    if (op->type.is_handle()) {
        codegen(reinterpret(op->type, Load::make(UInt(64, op->type.lanes()), op->name,
                                                 op->index, op->image, op->param, op->predicate)));
        return;
    }

    // Predicated load
    if (!is_one(op->predicate)) {
        codegen_predicated_vector_load(op);
        return;
    }

    // There are several cases. Different architectures may wish to override some.
    if (op->type.is_scalar()) {
        // Scalar loads
        Value *ptr = codegen_buffer_pointer(op->name, op->type, op->index);
        LoadInst *load = builder->CreateAlignedLoad(ptr, op->type.bytes());
        add_tbaa_metadata(load, op->name, op->index);
        value = load;
    } else {
        const Ramp *ramp = op->index.as<Ramp>();
        const IntImm *stride = ramp ? ramp->stride.as<IntImm>() : nullptr;

        if (ramp && stride && stride->value == 1) {
            value = codegen_dense_vector_load(op);
        } else if (ramp && stride && stride->value == 2) {
            // Load two vectors worth and then shuffle
            Expr base_a = ramp->base, base_b = ramp->base + ramp->lanes;
            Expr stride_a = make_one(base_a.type());
            Expr stride_b = make_one(base_b.type());

            // False indicates we should take the even-numbered lanes
            // from the load, true indicates we should take the
            // odd-numbered-lanes.
            bool shifted_a = false, shifted_b = false;

            bool external = op->param.defined() || op->image.defined();

            // Don't read beyond the end of an external buffer.
            if (external) {
                base_b -= 1;
                shifted_b = true;
            } else {
                // If the base ends in an odd constant, then subtract one
                // and do a different shuffle. This helps expressions like
                // (f(2*x) + f(2*x+1) share loads
                const Add *add = ramp->base.as<Add>();
                const IntImm *offset = add ? add->b.as<IntImm>() : nullptr;
                if (offset && offset->value & 1) {
                    base_a -= 1;
                    shifted_a = true;
                    base_b -= 1;
                    shifted_b = true;
                }
            }

            // Do each load.
            Expr ramp_a = Ramp::make(base_a, stride_a, ramp->lanes);
            Expr ramp_b = Ramp::make(base_b, stride_b, ramp->lanes);
            Expr load_a = Load::make(op->type, op->name, ramp_a, op->image, op->param, op->predicate);
            Expr load_b = Load::make(op->type, op->name, ramp_b, op->image, op->param, op->predicate);
            Value *vec_a = codegen(load_a);
            Value *vec_b = codegen(load_b);

            // Shuffle together the results.
            vector<int> indices(ramp->lanes);
            for (int i = 0; i < (ramp->lanes + 1)/2; i++) {
                indices[i] = i*2 + (shifted_a ? 1 : 0);
            }
            for (int i = (ramp->lanes + 1)/2; i < ramp->lanes; i++) {
                indices[i] = i*2 + (shifted_b ? 1 : 0);
            }

            value = shuffle_vectors(vec_a, vec_b, indices);
        } else if (ramp && stride && stride->value == -1) {
            // Load the vector and then flip it in-place
            Expr flipped_base = ramp->base - ramp->lanes + 1;
            Expr flipped_stride = make_one(flipped_base.type());
            Expr flipped_index = Ramp::make(flipped_base, flipped_stride, ramp->lanes);
            Expr flipped_load = Load::make(op->type, op->name, flipped_index, op->image, op->param, op->predicate);

            Value *flipped = codegen(flipped_load);

            vector<int> indices(ramp->lanes);
            for (int i = 0; i < ramp->lanes; i++) {
                indices[i] = ramp->lanes - 1 - i;
            }

            value = shuffle_vectors(flipped, indices);
        } else if (ramp) {
            // Gather without generating the indices as a vector
            Value *ptr = codegen_buffer_pointer(op->name, op->type.element_of(), ramp->base);
            Value *stride = codegen(ramp->stride);
            value = UndefValue::get(llvm_type_of(op->type));
            for (int i = 0; i < ramp->lanes; i++) {
                Value *lane = ConstantInt::get(i32_t, i);
                LoadInst *val = builder->CreateLoad(ptr);
                add_tbaa_metadata(val, op->name, op->index);
                value = builder->CreateInsertElement(value, val, lane);
                ptr = builder->CreateInBoundsGEP(ptr, stride);
            }
        } else if (false /* should_scalarize(op->index) */) {
            // TODO: put something sensible in for
            // should_scalarize. Probably a good idea if there are no
            // loads in it, and it's all int32.

            // Compute the index as scalars, and then do a gather
            Value *vec = UndefValue::get(llvm_type_of(op->type));
            for (int i = 0; i < op->type.lanes(); i++) {
                Expr idx = extract_lane(op->index, i);
                Value *ptr = codegen_buffer_pointer(op->name, op->type.element_of(), idx);
                LoadInst *val = builder->CreateLoad(ptr);
                add_tbaa_metadata(val, op->name, op->index);
                vec = builder->CreateInsertElement(vec, val, ConstantInt::get(i32_t, i));
            }
            value = vec;
        } else {
            // General gathers
            Value *index = codegen(op->index);
            Value *vec = UndefValue::get(llvm_type_of(op->type));
            for (int i = 0; i < op->type.lanes(); i++) {
                Value *idx = builder->CreateExtractElement(index, ConstantInt::get(i32_t, i));
                Value *ptr = codegen_buffer_pointer(op->name, op->type.element_of(), idx);
                LoadInst *val = builder->CreateLoad(ptr);
                add_tbaa_metadata(val, op->name, op->index);
                vec = builder->CreateInsertElement(vec, val, ConstantInt::get(i32_t, i));
            }
            value = vec;
        }
    }

}

void CodeGen_LLVM::visit(const Ramp *op) {
    if (is_const(op->stride) && !is_const(op->base)) {
        // If the stride is const and the base is not (e.g. ramp(x, 1,
        // 4)), we can lift out the stride and broadcast the base so
        // we can do a single vector broadcast and add instead of
        // repeated insertion
        Expr broadcast = Broadcast::make(op->base, op->lanes);
        Expr ramp = Ramp::make(make_zero(op->base.type()), op->stride, op->lanes);
        value = codegen(broadcast + ramp);
    } else {
        // Otherwise we generate element by element by adding the stride to the base repeatedly

        Value *base = codegen(op->base);
        Value *stride = codegen(op->stride);

        value = UndefValue::get(llvm_type_of(op->type));
        for (int i = 0; i < op->type.lanes(); i++) {
            if (i > 0) {
                if (op->type.is_float()) {
                    base = builder->CreateFAdd(base, stride);
                } else if (op->type.is_int() && op->type.bits() >= 32) {
                    base = builder->CreateNSWAdd(base, stride);
                } else {
                    base = builder->CreateAdd(base, stride);
                }
            }
            value = builder->CreateInsertElement(value, base, ConstantInt::get(i32_t, i));
        }
    }
}

llvm::Value *CodeGen_LLVM::create_broadcast(llvm::Value *v, int lanes) {
    Constant *undef = UndefValue::get(VectorType::get(v->getType(), lanes));
    Constant *zero = ConstantInt::get(i32_t, 0);
    v = builder->CreateInsertElement(undef, v, zero);
    Constant *zeros = ConstantVector::getSplat(lanes, zero);
    return builder->CreateShuffleVector(v, undef, zeros);
}

void CodeGen_LLVM::visit(const Broadcast *op) {
    value = create_broadcast(codegen(op->value), op->lanes);
}

// Pass through scalars, and unpack broadcasts. Assert if it's a non-vector broadcast.
Expr unbroadcast(Expr e) {
    if (e.type().is_vector()) {
        const Broadcast *broadcast = e.as<Broadcast>();
        internal_assert(broadcast);
        return broadcast->value;
    } else {
        return e;
    }
}

Value *CodeGen_LLVM::interleave_vectors(const std::vector<Value *> &vecs) {
    internal_assert(vecs.size() >= 1);
    for (size_t i = 1; i < vecs.size(); i++) {
        internal_assert(vecs[0]->getType() == vecs[i]->getType());
    }
    int vec_elements = vecs[0]->getType()->getVectorNumElements();

    if (vecs.size() == 1) {
        return vecs[0];
    } else if (vecs.size() == 2) {
        Value *a = vecs[0];
        Value *b = vecs[1];
        vector<int> indices(vec_elements*2);
        for (int i = 0; i < vec_elements*2; i++) {
            indices[i] = i%2 == 0 ? i/2 : i/2 + vec_elements;
        }
        return shuffle_vectors(a, b, indices);
    } else {
        // Grab the even and odd elements of vecs.
        vector<Value *> even_vecs;
        vector<Value *> odd_vecs;
        for (size_t i = 0; i < vecs.size(); i++) {
            if (i%2 == 0) {
                even_vecs.push_back(vecs[i]);
            } else {
                odd_vecs.push_back(vecs[i]);
            }
        }

        // If the number of vecs is odd, save the last one for later.
        Value *last = nullptr;
        if (even_vecs.size() > odd_vecs.size()) {
            last = even_vecs.back();
            even_vecs.pop_back();
        }
        internal_assert(even_vecs.size() == odd_vecs.size());

        // Interleave the even and odd parts.
        Value *even = interleave_vectors(even_vecs);
        Value *odd = interleave_vectors(odd_vecs);

        if (last) {
            int result_elements = vec_elements*vecs.size();

            // Interleave even and odd, leaving a space for the last element.
            vector<int> indices(result_elements, -1);
            for (int i = 0, idx = 0; i < result_elements; i++) {
                if (i%vecs.size() < vecs.size() - 1) {
                    indices[i] = idx%2 == 0 ? idx/2 : idx/2 + vec_elements*even_vecs.size();
                    idx++;
                }
            }
            Value *even_odd = shuffle_vectors(even, odd, indices);

            // Interleave the last vector into the result.
            last = slice_vector(last, 0, result_elements);
            for (int i = 0; i < result_elements; i++) {
                if (i%vecs.size() < vecs.size() - 1) {
                    indices[i] = i;
                } else {
                    indices[i] = i/vecs.size() + result_elements;
                }
            }

            return shuffle_vectors(even_odd, last, indices);
        } else {
            return interleave_vectors({even, odd});
        }
    }
}

void CodeGen_LLVM::scalarize(Expr e) {
    llvm::Type *result_type = llvm_type_of(e.type());

    Value *result = UndefValue::get(result_type);

    for (int i = 0; i < e.type().lanes(); i++) {
        Value *v = codegen(extract_lane(e, i));
        result = builder->CreateInsertElement(result, v, ConstantInt::get(i32_t, i));
    }
    value = result;
}

void CodeGen_LLVM::codegen_predicated_vector_store(const Store *op) {
    const Ramp *ramp = op->index.as<Ramp>();
    if (ramp && is_one(ramp->stride)) { // Dense vector store
        debug(4) << "Predicated dense vector store\n\t" << Stmt(op) << "\n";
        Value *vpred = codegen(op->predicate);
        Halide::Type value_type = op->value.type();
        Value *val = codegen(op->value);
        bool is_external = (external_buffer.find(op->name) != external_buffer.end());
        int alignment = value_type.bytes();
        int native_bits = native_vector_bits();
        int native_bytes = native_bits / 8;

        // Boost the alignment if possible, up to the native vector width.
        ModulusRemainder mod_rem = modulus_remainder(ramp->base, alignment_info);
        while ((mod_rem.remainder & 1) == 0 &&
               (mod_rem.modulus & 1) == 0 &&
               alignment < native_bytes) {
            mod_rem.modulus /= 2;
            mod_rem.remainder /= 2;
            alignment *= 2;
        }

        // If it is an external buffer, then we cannot assume that the host pointer
        // is aligned to at least the native vector width. However, we may be able to do
        // better than just assuming that it is unaligned.
        if (is_external && op->param.defined()) {
            int host_alignment = op->param.host_alignment();
            alignment = gcd(alignment, host_alignment);
        }

        // For dense vector stores wider than the native vector
        // width, bust them up into native vectors.
        int store_lanes = value_type.lanes();
        int native_lanes = native_bits / value_type.bits();

        for (int i = 0; i < store_lanes; i += native_lanes) {
            int slice_lanes = std::min(native_lanes, store_lanes - i);
            Expr slice_base = simplify(ramp->base + i);
            Expr slice_stride = make_one(slice_base.type());
            Expr slice_index = slice_lanes == 1 ? slice_base : Ramp::make(slice_base, slice_stride, slice_lanes);
            Value *slice_val = slice_vector(val, i, slice_lanes);
            Value *elt_ptr = codegen_buffer_pointer(op->name, value_type.element_of(), slice_base);
            Value *vec_ptr = builder->CreatePointerCast(elt_ptr, slice_val->getType()->getPointerTo());

            Value *slice_mask = slice_vector(vpred, i, slice_lanes);
            Instruction *store_inst = builder->CreateMaskedStore(slice_val, vec_ptr, alignment, slice_mask);
            add_tbaa_metadata(store_inst, op->name, slice_index);
        }
    } else { // It's not dense vector store, we need to scalarize it
        debug(4) << "Scalarize predicated vector store\n";
        Type value_type = op->value.type().element_of();
        Value *vpred = codegen(op->predicate);
        Value *vval = codegen(op->value);
        Value *vindex = codegen(op->index);
        for (int i = 0; i < op->index.type().lanes(); i++) {
            Constant *lane = ConstantInt::get(i32_t, i);
            Value *p = builder->CreateExtractElement(vpred, lane);
            if (p->getType() != i1_t) {
                p = builder->CreateIsNotNull(p);
            }

            Value *v = builder->CreateExtractElement(vval, lane);
            Value *idx = builder->CreateExtractElement(vindex, lane);
            internal_assert(p && v && idx);

            BasicBlock *true_bb = BasicBlock::Create(*context, "true_bb", function);
            BasicBlock *after_bb = BasicBlock::Create(*context, "after_bb", function);
            builder->CreateCondBr(p, true_bb, after_bb);

            builder->SetInsertPoint(true_bb);

            // Scalar
            Value *ptr = codegen_buffer_pointer(op->name, value_type, idx);
            builder->CreateAlignedStore(v, ptr, value_type.bytes());

            builder->CreateBr(after_bb);
            builder->SetInsertPoint(after_bb);
        }
    }
}

Value *CodeGen_LLVM::codegen_dense_vector_load(const Load *load, Value *vpred) {
    debug(4) << "Vectorize predicated dense vector load:\n\t" << Expr(load) << "\n";

    const Ramp *ramp = load->index.as<Ramp>();
    internal_assert(ramp && is_one(ramp->stride)) << "Should be dense vector load\n";

    bool is_external = (external_buffer.find(load->name) != external_buffer.end());
    int alignment = load->type.bytes(); // The size of a single element

    int native_bits = native_vector_bits();
    int native_bytes = native_bits / 8;

    // We assume halide_malloc for the platform returns
    // buffers aligned to at least the native vector
    // width. (i.e. 16-byte alignment on arm, and 32-byte
    // alignment on x86), so this is the maximum alignment we
    // can infer based on the index alone.

    // Boost the alignment if possible, up to the native vector width.
    ModulusRemainder mod_rem = modulus_remainder(ramp->base, alignment_info);
    while ((mod_rem.remainder & 1) == 0 &&
           (mod_rem.modulus & 1) == 0 &&
           alignment < native_bytes) {
        mod_rem.modulus /= 2;
        mod_rem.remainder /= 2;
        alignment *= 2;
    }

    // If it is an external buffer, then we cannot assume that the host pointer
    // is aligned to at least native vector width. However, we may be able to do
    // better than just assuming that it is unaligned.
    if (is_external && load->param.defined()) {
        int host_alignment = load->param.host_alignment();
        alignment = gcd(alignment, host_alignment);
    }

    // For dense vector loads wider than the native vector
    // width, bust them up into native vectors
    int load_lanes = load->type.lanes();
    int native_lanes = native_bits / load->type.bits();
    vector<Value *> slices;
    for (int i = 0; i < load_lanes; i += native_lanes) {
        int slice_lanes = std::min(native_lanes, load_lanes - i);
        Expr slice_base = simplify(ramp->base + i);
        Expr slice_stride = make_one(slice_base.type());
        Expr slice_index = slice_lanes == 1 ? slice_base : Ramp::make(slice_base, slice_stride, slice_lanes);
        llvm::Type *slice_type = VectorType::get(llvm_type_of(load->type.element_of()), slice_lanes);
        Value *elt_ptr = codegen_buffer_pointer(load->name, load->type.element_of(), slice_base);
        Value *vec_ptr = builder->CreatePointerCast(elt_ptr, slice_type->getPointerTo());

        Instruction *load_inst;
        if (vpred != nullptr) {
            Value *slice_mask = slice_vector(vpred, i, slice_lanes);
            load_inst = builder->CreateMaskedLoad(vec_ptr, alignment, slice_mask);
        } else {
            load_inst = builder->CreateAlignedLoad(vec_ptr, alignment);
        }
        add_tbaa_metadata(load_inst, load->name, slice_index);
        slices.push_back(load_inst);
    }
    value = concat_vectors(slices);
    return value;
}

void CodeGen_LLVM::codegen_predicated_vector_load(const Load *op) {
    const Ramp *ramp = op->index.as<Ramp>();
    const IntImm *stride = ramp ? ramp->stride.as<IntImm>() : nullptr;

    if (ramp && is_one(ramp->stride)) { // Dense vector load
        value = codegen_dense_vector_load(op, codegen(op->predicate));
    } else if (ramp && stride && stride->value == -1) {
        debug(4) << "Predicated dense vector load with stride -1\n\t" << Expr(op) << "\n";
        vector<int> indices(ramp->lanes);
        for (int i = 0; i < ramp->lanes; i++) {
            indices[i] = ramp->lanes - 1 - i;
        }

        // Flip the predicate
        Value *vpred = codegen(op->predicate);
        vpred = shuffle_vectors(vpred, indices);

        // Load the vector and then flip it in-place
        Expr flipped_base = ramp->base - ramp->lanes + 1;
        Expr flipped_stride = make_one(flipped_base.type());
        Expr flipped_index = Ramp::make(flipped_base, flipped_stride, ramp->lanes);
        Expr flipped_load = Load::make(op->type, op->name, flipped_index, op->image,
                                       op->param, const_true(op->type.lanes()));

        Value *flipped = codegen_dense_vector_load(flipped_load.as<Load>(), vpred);
        value = shuffle_vectors(flipped, indices);
    } else { // It's not dense vector load, we need to scalarize it
        Expr load_expr = Load::make(op->type, op->name, op->index, op->image,
                                    op->param, const_true(op->type.lanes()));
        debug(4) << "Scalarize predicated vector load\n\t" << load_expr << "\n";
        Expr pred_load = Call::make(load_expr.type(),
                                    Call::if_then_else,
                                    {op->predicate, load_expr, make_zero(load_expr.type())},
                                    Internal::Call::Intrinsic);
        value = codegen(pred_load);
    }
}

void CodeGen_LLVM::visit(const Call *op) {
    internal_assert(op->call_type == Call::Extern ||
                    op->call_type == Call::ExternCPlusPlus ||
                    op->call_type == Call::Intrinsic ||
                    op->call_type == Call::PureExtern ||
                    op->call_type == Call::PureIntrinsic)
        << "Can only codegen extern calls and intrinsics\n";

    // Some call nodes are actually injected at various stages as a
    // cue for llvm to generate particular ops. In general these are
    // handled in the standard library, but ones with e.g. varying
    // types are handled here.
    if (op->is_intrinsic(Call::debug_to_file)) {
        internal_assert(op->args.size() == 3);
        const StringImm *filename = op->args[0].as<StringImm>();
        internal_assert(filename) << "Malformed debug_to_file node\n";
        // Grab the function from the initial module
        llvm::Function *debug_to_file = module->getFunction("halide_debug_to_file");
        internal_assert(debug_to_file) << "Could not find halide_debug_to_file function in initial module\n";

        // Make the filename a global string constant
        Value *user_context = get_user_context();
        Value *char_ptr = codegen(Expr(filename));
        vector<Value *> args = {user_context, char_ptr, codegen(op->args[1])};

        Value *buffer = codegen(op->args[2]);
        buffer = builder->CreatePointerCast(buffer, buffer_t_type->getPointerTo());
        args.push_back(buffer);

        value = builder->CreateCall(debug_to_file, args);

    } else if (op->is_intrinsic(Call::bitwise_and)) {
        internal_assert(op->args.size() == 2);
        value = builder->CreateAnd(codegen(op->args[0]), codegen(op->args[1]));
    } else if (op->is_intrinsic(Call::bitwise_xor)) {
        internal_assert(op->args.size() == 2);
        value = builder->CreateXor(codegen(op->args[0]), codegen(op->args[1]));
    } else if (op->is_intrinsic(Call::bitwise_or)) {
        internal_assert(op->args.size() == 2);
        value = builder->CreateOr(codegen(op->args[0]), codegen(op->args[1]));
    } else if (op->is_intrinsic(Call::bitwise_not)) {
        internal_assert(op->args.size() == 1);
        value = builder->CreateNot(codegen(op->args[0]));
    } else if (op->is_intrinsic(Call::reinterpret)) {
        internal_assert(op->args.size() == 1);
        Type dst = op->type;
        Type src = op->args[0].type();
        llvm::Type *llvm_dst = llvm_type_of(dst);
        value = codegen(op->args[0]);
        if (src.is_handle() && !dst.is_handle()) {
            internal_assert(dst.is_uint() && dst.bits() == 64);

            // Handle -> UInt64
            llvm::DataLayout d(module.get());
            if (d.getPointerSize() == 4) {
                llvm::Type *intermediate = llvm_type_of(UInt(32, dst.lanes()));
                value = builder->CreatePtrToInt(value, intermediate);
                value = builder->CreateZExt(value, llvm_dst);
            } else if (d.getPointerSize() == 8) {
                value = builder->CreatePtrToInt(value, llvm_dst);
            } else {
                internal_error << "Pointer size is neither 4 nor 8 bytes\n";
            }

        } else if (dst.is_handle() && !src.is_handle()) {
            internal_assert(src.is_uint() && src.bits() == 64);

            // UInt64 -> Handle
            llvm::DataLayout d(module.get());
            if (d.getPointerSize() == 4) {
                llvm::Type *intermediate = llvm_type_of(UInt(32, src.lanes()));
                value = builder->CreateTrunc(value, intermediate);
                value = builder->CreateIntToPtr(value, llvm_dst);
            } else if (d.getPointerSize() == 8) {
                value = builder->CreateIntToPtr(value, llvm_dst);
            } else {
                internal_error << "Pointer size is neither 4 nor 8 bytes\n";
            }

        } else {
            value = builder->CreateBitCast(codegen(op->args[0]), llvm_dst);
        }
    } else if (op->is_intrinsic(Call::shift_left)) {
        internal_assert(op->args.size() == 2);
        value = builder->CreateShl(codegen(op->args[0]), codegen(op->args[1]));
    } else if (op->is_intrinsic(Call::shift_right)) {
        internal_assert(op->args.size() == 2);
        if (op->type.is_int()) {
            value = builder->CreateAShr(codegen(op->args[0]), codegen(op->args[1]));
        } else {
            value = builder->CreateLShr(codegen(op->args[0]), codegen(op->args[1]));
        }
    } else if (op->is_intrinsic(Call::abs)) {

        internal_assert(op->args.size() == 1);

        // Check if an appropriate vector abs for this type exists in the initial module
        Type t = op->args[0].type();
        string name = (t.is_float() ? "abs_f" : "abs_i") + std::to_string(t.bits());
        llvm::Function * builtin_abs =
            find_vector_runtime_function(name, op->type.lanes()).first;

        if (t.is_vector() && builtin_abs) {
            codegen(Call::make(op->type, name, op->args, Call::Extern));
        } else {
            // Generate select(x >= 0, x, -x) instead
            string x_name = unique_name('x');
            Expr x = Variable::make(op->args[0].type(), x_name);
            value = codegen(Let::make(x_name, op->args[0], select(x >= 0, x, -x)));
        }
    } else if (op->is_intrinsic(Call::absd)) {

        internal_assert(op->args.size() == 2);

        Expr a = op->args[0];
        Expr b = op->args[1];

        // Check if an appropriate vector abs for this type exists in the initial module
        Type t = a.type();
        string name;
        if (t.is_float()) {
            codegen(abs(a - b));
            return;
        } else if (t.is_int()) {
            name = "absd_i" + std::to_string(t.bits());
        } else {
            name = "absd_u" + std::to_string(t.bits());
        }

        llvm::Function *builtin_absd =
            find_vector_runtime_function(name, op->type.lanes()).first;

        if (t.is_vector() && builtin_absd) {
            codegen(Call::make(op->type, name, op->args, Call::Extern));
        } else {
            // Use a select instead
            string a_name = unique_name('a');
            string b_name = unique_name('b');
            Expr a_var = Variable::make(op->args[0].type(), a_name);
            Expr b_var = Variable::make(op->args[1].type(), b_name);
            codegen(Let::make(a_name, op->args[0],
                              Let::make(b_name, op->args[1],
                                        Select::make(a_var < b_var, b_var - a_var, a_var - b_var))));
        }
    } else if (op->is_intrinsic("div_round_to_zero")) {
        internal_assert(op->args.size() == 2);
        Value *a = codegen(op->args[0]);
        Value *b = codegen(op->args[1]);
        if (op->type.is_int()) {
            value = builder->CreateSDiv(a, b);
        } else if (op->type.is_uint()) {
            value = builder->CreateUDiv(a, b);
        } else {
            internal_error << "div_round_to_zero of non-integer type.\n";
        }
    } else if (op->is_intrinsic("mod_round_to_zero")) {
        internal_assert(op->args.size() == 2);
        Value *a = codegen(op->args[0]);
        Value *b = codegen(op->args[1]);
        if (op->type.is_int()) {
            value = builder->CreateSRem(a, b);
        } else if (op->type.is_uint()) {
            value = builder->CreateURem(a, b);
        } else {
            internal_error << "mod_round_to_zero of non-integer type.\n";
        }
    } else if (op->is_intrinsic(Call::address_of)) {
        internal_assert(op->args.size() == 1) << "address_of takes one argument\n";
        internal_assert(op->type.is_handle()) << "address_of must return a Handle type\n";
        const Load *load = op->args[0].as<Load>();
        internal_assert(load) << "The sole argument to address_of must be a Load node\n";
        internal_assert(load->index.type().is_scalar()) << "Can't take the address of a vector load\n";

        value = codegen_buffer_pointer(load->name, load->type, load->index);
    } else if (op->is_intrinsic(Call::lerp)) {
        internal_assert(op->args.size() == 3);
        value = codegen(lower_lerp(op->args[0], op->args[1], op->args[2]));
    } else if (op->is_intrinsic(Call::popcount)) {
        internal_assert(op->args.size() == 1);
        std::vector<llvm::Type*> arg_type(1);
        arg_type[0] = llvm_type_of(op->args[0].type());
        llvm::Function *fn = Intrinsic::getDeclaration(module.get(), Intrinsic::ctpop, arg_type);
        CallInst *call = builder->CreateCall(fn, codegen(op->args[0]));
        value = call;
    } else if (op->is_intrinsic(Call::count_leading_zeros) ||
               op->is_intrinsic(Call::count_trailing_zeros)) {
        internal_assert(op->args.size() == 1);
        std::vector<llvm::Type*> arg_type(1);
        arg_type[0] = llvm_type_of(op->args[0].type());
        llvm::Function *fn = Intrinsic::getDeclaration(module.get(),
                                                       (op->is_intrinsic(Call::count_leading_zeros)) ? Intrinsic::ctlz :
                                                       Intrinsic::cttz,
                                                       arg_type);
        llvm::Value *zero_is_not_undef = llvm::ConstantInt::getFalse(*context);
        llvm::Value *args[2] = { codegen(op->args[0]), zero_is_not_undef };
        CallInst *call = builder->CreateCall(fn, args);
        value = call;
    } else if (op->is_intrinsic(Call::return_second)) {
        internal_assert(op->args.size() == 2);
        codegen(op->args[0]);
        value = codegen(op->args[1]);
    } else if (op->is_intrinsic(Call::if_then_else)) {
        Expr cond = op->args[0];
        if (const Broadcast *b = cond.as<Broadcast>()) {
            cond = b->value;
        }
        if (cond.type().is_vector()) {
            scalarize(op);
        } else {

            internal_assert(op->args.size() == 3);

            BasicBlock *true_bb = BasicBlock::Create(*context, "true_bb", function);
            BasicBlock *false_bb = BasicBlock::Create(*context, "false_bb", function);
            BasicBlock *after_bb = BasicBlock::Create(*context, "after_bb", function);
            builder->CreateCondBr(codegen(cond), true_bb, false_bb);
            builder->SetInsertPoint(true_bb);
            Value *true_value = codegen(op->args[1]);
            builder->CreateBr(after_bb);
            BasicBlock *true_pred = builder->GetInsertBlock();

            builder->SetInsertPoint(false_bb);
            Value *false_value = codegen(op->args[2]);
            builder->CreateBr(after_bb);
            BasicBlock *false_pred = builder->GetInsertBlock();

            builder->SetInsertPoint(after_bb);
            PHINode *phi = builder->CreatePHI(true_value->getType(), 2);
            phi->addIncoming(true_value, true_pred);
            phi->addIncoming(false_value, false_pred);

            value = phi;
        }
    } else if (op->is_intrinsic(Call::make_struct)) {
        if (op->type.is_vector()) {
            // Make a vector of pointers to distinct structs
            scalarize(op);
        } else if (op->args.empty()) {
            // Empty structs can be emitted for arrays of size zero
            // (e.g. the shape of a zero-dimensional buffer). We
            // generate a null in this situation. */
            value = ConstantPointerNull::get(dyn_cast<PointerType>(llvm_type_of(op->type)));
        } else {
            // Codegen each element.
            bool all_same_type = true;
            vector<llvm::Value *> args(op->args.size());
            vector<llvm::Type *> types(op->args.size());
            for (size_t i = 0; i < op->args.size(); i++) {
                args[i] = codegen(op->args[i]);
                types[i] = args[i]->getType();
                all_same_type &= (types[0] == types[i]);
            }

            // Use either a single scalar, a fixed-size array, or a
            // struct. The struct type would always be correct, but
            // the array or scalar type produce slightly simpler IR.
            if (args.size() == 1) {
                value = create_alloca_at_entry(types[0], 1);
                builder->CreateStore(args[0], value);
            } else {
                llvm::Type *aggregate_t = (all_same_type ?
                                           (llvm::Type *)ArrayType::get(types[0], types.size()) :
                                           (llvm::Type *)StructType::get(*context, types));

                value = create_alloca_at_entry(aggregate_t, 1);
                for (size_t i = 0; i < args.size(); i++) {
                    Value *elem_ptr = builder->CreateConstInBoundsGEP2_32(aggregate_t, value, 0, i);
                    builder->CreateStore(args[i], elem_ptr);
                }
            }
        }

    } else if (op->is_intrinsic(Call::stringify)) {
        assert(!op->args.empty());

        if (op->type.is_vector()) {
            scalarize(op);
        } else {

            // Compute the maximum possible size of the message.
            int buf_size = 1; // One for the terminating zero.
            for (size_t i = 0; i < op->args.size(); i++) {
                Type t = op->args[i].type();
                if (op->args[i].as<StringImm>()) {
                    buf_size += op->args[i].as<StringImm>()->value.size();
                } else if (t.is_int() || t.is_uint()) {
                    buf_size += 19; // 2^64 = 18446744073709551616
                } else if (t.is_float()) {
                    if (t.bits() == 32) {
                        buf_size += 47; // %f format of max negative float
                    } else {
                        buf_size += 14; // Scientific notation with 6 decimal places.
                    }
                } else if (t == type_of<halide_buffer_t *>()) {
                    // Not a strict upper bound (there isn't one), but ought to be enough for most buffers.
                    buf_size += 512;
                } else {
                    internal_assert(t.is_handle());
                    buf_size += 18; // 0x0123456789abcdef
                }
            }
            // Round up to a multiple of 16 bytes.
            buf_size = ((buf_size + 15)/16)*16;

            // Clamp to at most 8k.
            if (buf_size > 8 * 1024) buf_size = 8 * 1024;

            // Allocate a stack array to hold the message.
            llvm::Value *buf = create_alloca_at_entry(i8_t, buf_size);

            llvm::Value *dst = buf;
            llvm::Value *buf_end = builder->CreateConstGEP1_32(buf, buf_size);

            llvm::Function *append_string  = module->getFunction("halide_string_to_string");
            llvm::Function *append_int64   = module->getFunction("halide_int64_to_string");
            llvm::Function *append_uint64  = module->getFunction("halide_uint64_to_string");
            llvm::Function *append_double  = module->getFunction("halide_double_to_string");
            llvm::Function *append_pointer = module->getFunction("halide_pointer_to_string");
            llvm::Function *append_buffer  = module->getFunction("halide_buffer_to_string");

            internal_assert(append_string);
            internal_assert(append_int64);
            internal_assert(append_uint64);
            internal_assert(append_double);
            internal_assert(append_pointer);
            internal_assert(append_buffer);

            for (size_t i = 0; i < op->args.size(); i++) {
                const StringImm *s = op->args[i].as<StringImm>();
                Type t = op->args[i].type();
                internal_assert(t.lanes() == 1);
                vector<Value *> call_args(2);
                call_args[0] = dst;
                call_args[1] = buf_end;

                if (s) {
                    call_args.push_back(codegen(op->args[i]));
                    dst = builder->CreateCall(append_string, call_args);
                } else if (t.is_bool()) {
                    call_args.push_back(builder->CreateSelect(
                        codegen(op->args[i]),
                        codegen(StringImm::make("true")),
                        codegen(StringImm::make("false"))));
                    dst = builder->CreateCall(append_string, call_args);
                } else if (t.is_int()) {
                    call_args.push_back(codegen(Cast::make(Int(64), op->args[i])));
                    call_args.push_back(ConstantInt::get(i32_t, 1));
                    dst = builder->CreateCall(append_int64, call_args);
                } else if (t.is_uint()) {
                    call_args.push_back(codegen(Cast::make(UInt(64), op->args[i])));
                    call_args.push_back(ConstantInt::get(i32_t, 1));
                    dst = builder->CreateCall(append_uint64, call_args);
                } else if (t.is_float()) {
                    call_args.push_back(codegen(Cast::make(Float(64), op->args[i])));
                    // Use scientific notation for doubles
                    call_args.push_back(ConstantInt::get(i32_t, t.bits() == 64 ? 1 : 0));
                    dst = builder->CreateCall(append_double, call_args);
                } else if (t == type_of<halide_buffer_t *>()) {
                    call_args.push_back(codegen(op->args[i]));
                    dst = builder->CreateCall(append_buffer, call_args);                    
                } else {
                    internal_assert(t.is_handle());
                    call_args.push_back(codegen(op->args[i]));
                    dst = builder->CreateCall(append_pointer, call_args);
                }
            }
            value = buf;
        }
    } else if (op->is_intrinsic(Call::memoize_expr)) {
        // Used as an annotation for caching, should be invisible to
        // codegen. Ignore arguments beyond the first as they are only
        // used in the cache key.
        internal_assert(op->args.size() > 0);
        value = codegen(op->args[0]);
    } else if (op->is_intrinsic(Call::alloca)) {
        // The argument is the number of bytes. It must be const for now.
        internal_assert(op->args.size() == 1);
        const int64_t *sz = as_const_int(op->args[0]);
        internal_assert(sz);

        // We can generate slightly cleaner IR with fewer alignment
        // restrictions if we recognize the most common types we
        // expect to get alloca'd.
        if (op->type == type_of<struct halide_buffer_t *>()) {
            value = create_alloca_at_entry(buffer_t_type, *sz / sizeof(halide_buffer_t));
        } else if (op->type == type_of<struct halide_dimension_t *>()) {
            value = create_alloca_at_entry(dimension_t_type, *sz / sizeof(halide_dimension_t));
        } else {
            // Just use an i8* and make the users bitcast it.
            value = create_alloca_at_entry(i8_t, *sz);
        }
    } else if (op->is_intrinsic(Call::copy_memory)) {
        // Just like memcpy, copy_memory returns the destination address.
        Value *dst = codegen(op->args[0]);
        builder->CreateMemCpy(dst,
                              codegen(op->args[1]),
                              codegen(op->args[2]), 0);
        value = dst;
    } else if (op->is_intrinsic(Call::register_destructor)) {
        internal_assert(op->args.size() == 2);
        const StringImm *fn = op->args[0].as<StringImm>();
        internal_assert(fn);
        Expr arg = op->args[1];
        internal_assert(arg.type().is_handle());
        llvm::Function *f = module->getFunction(fn->value);
        if (!f) {
            llvm::Type *arg_types[] = {i8_t->getPointerTo(), i8_t->getPointerTo()};
            FunctionType *func_t = FunctionType::get(void_t, arg_types, false);
            f = llvm::Function::Create(func_t, llvm::Function::ExternalLinkage, fn->value, module.get());
            f->setCallingConv(CallingConv::C);
        }
        register_destructor(f, codegen(arg), Always);
    } else if (op->is_intrinsic(Call::call_cached_indirect_function)) {
        // Arguments to call_cached_indirect_function are of the form
        //
        //    cond_1, "sub_function_name_1",
        //    cond_2, "sub_function_name_2",
        //    ...
        //    cond_N, "sub_function_name_N"
        //
        // This will generate code that corresponds (roughly) to
        //
        //    static FunctionPtr f = []{
        //      if (cond_1) return sub_function_name_1;
        //      if (cond_2) return sub_function_name_2;
        //      ...
        //      if (cond_N) return sub_function_name_N;
        //    }
        //    return f(args)
        //
        // i.e.: the conditions will be evaluated *in order*; the first one
        // evaluating to true will have its corresponding function cached,
        // which will be used to complete this (and all subsequent) calls.
        //
        // The final condition (cond_N) must evaluate to a constant TRUE
        // value (so that the final function will be selected if all others
        // fail); failure to do so will cause unpredictable results.
        //
        // There is currently no way to clear the cached function pointer.
        //
        // It is assumed/required that all of the conditions are "pure"; each
        // must evaluate to the same value (within a given runtime environment)
        // across multiple evaluations.
        //
        // It is assumed/required that all of the sub-functions have arguments
        // (and return values) that are identical to those of this->function.
        //
        // Note that we require >= 4 arguments: fewer would imply
        // only one condition+function pair, which is pointless to use
        // (the function should always be called directly).
        //
        internal_assert(op->args.size() >= 4);
        internal_assert(!(op->args.size() & 1));

        // Gather information we need about each function.
        struct SubFn {
            llvm::Function *fn;
            llvm::GlobalValue *fn_ptr;
            Expr cond;
        };
        vector<SubFn> sub_fns;
        for (size_t i = 0; i < op->args.size(); i += 2) {
            const string sub_fn_name = op->args[i+1].as<StringImm>()->value;
            string extern_sub_fn_name = sub_fn_name;
            llvm::Function *sub_fn = module->getFunction(sub_fn_name);
            if (!sub_fn) {
                extern_sub_fn_name = get_mangled_names(sub_fn_name,
                                                       LoweredFunc::External,
                                                       NameMangling::Default,
                                                       current_function_args,
                                                       get_target()).extern_name;
                debug(1) << "Did not find function " << sub_fn_name
                         << ", assuming extern \"C\" " << extern_sub_fn_name << "\n";
                vector<llvm::Type *> arg_types;
                for (const auto &arg : function->args()) {
                     arg_types.push_back(arg.getType());
                }
                llvm::Type *result_type = llvm_type_of(op->type);
                FunctionType *func_t = FunctionType::get(result_type, arg_types, false);
                sub_fn = llvm::Function::Create(func_t, llvm::Function::ExternalLinkage,
                                                extern_sub_fn_name, module.get());
                sub_fn->setCallingConv(CallingConv::C);
            }

            llvm::GlobalValue *sub_fn_ptr = module->getNamedValue(extern_sub_fn_name);
            if (!sub_fn_ptr) {
                debug(1) << "Did not find function ptr " << extern_sub_fn_name << ", assuming extern \"C\".\n";
                sub_fn_ptr = new GlobalVariable(*module, sub_fn->getType(),
                                                /*isConstant*/ true, GlobalValue::ExternalLinkage,
                                                /*initializer*/ nullptr, extern_sub_fn_name);
            }
            auto cond = op->args[i];
            sub_fns.push_back({sub_fn, sub_fn_ptr, cond});
        }

        // Create a null-initialized global to track this object.
        const auto base_fn = sub_fns.back().fn;
        const string global_name = unique_name(base_fn->getName().str() + "_indirect_fn_ptr");
        GlobalVariable *global = new GlobalVariable(
            *module,
            base_fn->getType(),
            /*isConstant*/ false,
            GlobalValue::PrivateLinkage,
            ConstantPointerNull::get(base_fn->getType()),
            global_name);
        LoadInst *loaded_value = builder->CreateLoad(global);

        BasicBlock *global_inited_bb = BasicBlock::Create(*context, "global_inited_bb", function);
        BasicBlock *global_not_inited_bb = BasicBlock::Create(*context, "global_not_inited_bb", function);
        BasicBlock *call_fn_bb = BasicBlock::Create(*context, "call_fn_bb", function);

        // Only init the global if not already inited.
        //
        // Note that we deliberately do not attempt to make this threadsafe via (e.g.) mutexes;
        // the requirements of the conditions above mean that multiple writes *should* only
        // be able to re-write the same value, which is harmless for our purposes, and
        // avoiding such code simplifies and speeds the resulting code.
        //
        // (Note that if we ever need to add a way to clear the cached function pointer,
        // we may need to reconsider this, to avoid amusingly horrible race conditions.)
        builder->CreateCondBr(builder->CreateIsNotNull(loaded_value),
            global_inited_bb, global_not_inited_bb, very_likely_branch);

        // Build the not-already-inited case
        builder->SetInsertPoint(global_not_inited_bb);
        llvm::Value *selected_value = nullptr;
        for (int i = sub_fns.size() - 1; i >= 0; i--) {
            const auto sub_fn = sub_fns[i];
            if (!selected_value) {
                selected_value = sub_fn.fn_ptr;
            } else {
                selected_value = builder->CreateSelect(codegen(sub_fn.cond),
                                                       sub_fn.fn_ptr, selected_value);
            }
        }
        builder->CreateStore(selected_value, global);
        builder->CreateBr(call_fn_bb);

        // Just an incoming edge for the Phi node
        builder->SetInsertPoint(global_inited_bb);
        builder->CreateBr(call_fn_bb);

        builder->SetInsertPoint(call_fn_bb);
        PHINode *phi = builder->CreatePHI(selected_value->getType(), 2);
        phi->addIncoming(selected_value, global_not_inited_bb);
        phi->addIncoming(loaded_value, global_inited_bb);

        std::vector<llvm::Value *> call_args;
        for (auto &arg : function->args()) {
             call_args.push_back(&arg);
        }

        llvm::CallInst *call = builder->CreateCall(base_fn->getFunctionType(), phi, call_args);
        value = call;
    } else if (op->is_intrinsic(Call::prefetch)) {
        user_assert((op->args.size() == 3) && is_one(op->args[1]))
            << "Only prefetch of 1 cache line is supported.\n";

        llvm::Function *prefetch_fn = module->getFunction("_halide_prefetch");
        internal_assert(prefetch_fn);

        vector<llvm::Value *> args;
        args.push_back(codegen(op->args[0]));
        // The first argument is a pointer, which has type i8*. We
        // need to cast the argument, which might be a pointer to a
        // different type.
        llvm::Type *ptr_type = prefetch_fn->getFunctionType()->params()[0];
        args[0] = builder->CreateBitCast(args[0], ptr_type);

        value = builder->CreateCall(prefetch_fn, args);

    } else if (op->is_intrinsic(Call::signed_integer_overflow)) {
        user_error << "Signed integer overflow occurred during constant-folding. Signed"
            " integer overflow for int32 and int64 is undefined behavior in"
            " Halide.\n";
    } else if (op->is_intrinsic(Call::indeterminate_expression)) {
        user_error << "Indeterminate expression occurred during constant-folding.\n";
    } else if (op->call_type == Call::Intrinsic ||
               op->call_type == Call::PureIntrinsic) {
        internal_error << "Unknown intrinsic: " << op->name << "\n";
    } else if (op->call_type == Call::PureExtern && op->name == "pow_f32") {
        internal_assert(op->args.size() == 2);
        Expr x = op->args[0];
        Expr y = op->args[1];
        Expr e = Internal::halide_exp(Internal::halide_log(x) * y);
        e.accept(this);
    } else if (op->call_type == Call::PureExtern && op->name == "log_f32") {
        internal_assert(op->args.size() == 1);
        Expr e = Internal::halide_log(op->args[0]);
        e.accept(this);
    } else if (op->call_type == Call::PureExtern && op->name == "exp_f32") {
        internal_assert(op->args.size() == 1);
        Expr e = Internal::halide_exp(op->args[0]);
        e.accept(this);
    } else if (op->call_type == Call::PureExtern &&
               (op->name == "is_nan_f32" || op->name == "is_nan_f64")) {
        internal_assert(op->args.size() == 1);
        Value *a = codegen(op->args[0]);
        value = builder->CreateFCmpUNO(a, a);
    } else {
        // It's an extern call.

        std::string name;
        if (op->call_type == Call::ExternCPlusPlus) {
            user_assert(get_target().has_feature(Target::CPlusPlusMangling)) <<
                "Target must specify C++ name mangling (\"c_plus_plus_name_mangling\") in order to call C++ externs. (" <<
                op->name << ")\n";

            std::vector<std::string> namespaces;
            name = extract_namespaces(op->name, namespaces);
            std::vector<ExternFuncArgument> mangle_args;
            for (const auto &arg : op->args) {
                mangle_args.push_back(ExternFuncArgument(arg));
            }
            name = cplusplus_function_mangled_name(name, namespaces, op->type, mangle_args, get_target());
        } else {
            name = op->name;
        }

        // Codegen the args
        vector<Value *> args(op->args.size());
        for (size_t i = 0; i < op->args.size(); i++) {
            args[i] = codegen(op->args[i]);
        }

        llvm::Function *fn = module->getFunction(name);

        llvm::Type *result_type = llvm_type_of(op->type);

        // Add a user context arg as needed. It's never a vector.
        bool takes_user_context = function_takes_user_context(op->name);
        if (takes_user_context) {
            internal_assert(fn) << "External function " << op->name << " is marked as taking user_context, but is not in the runtime module. Check if runtime_api.cpp needs to be rebuilt.\n";
            debug(4) << "Adding user_context to " << op->name << " args\n";
            args.insert(args.begin(), get_user_context());
        }

        // If we can't find it, declare it extern "C"
        if (!fn) {
            vector<llvm::Type *> arg_types(args.size());
            for (size_t i = 0; i < args.size(); i++) {
                arg_types[i] = args[i]->getType();
                if (arg_types[i]->isVectorTy()) {
                    VectorType *vt = dyn_cast<VectorType>(arg_types[i]);
                    arg_types[i] = vt->getElementType();
                }
            }

            llvm::Type *scalar_result_type = result_type;
            if (result_type->isVectorTy()) {
                VectorType *vt = dyn_cast<VectorType>(result_type);
                scalar_result_type = vt->getElementType();
            }

            FunctionType *func_t = FunctionType::get(scalar_result_type, arg_types, false);

            fn = llvm::Function::Create(func_t, llvm::Function::ExternalLinkage, name, module.get());
            fn->setCallingConv(CallingConv::C);
            debug(4) << "Did not find " << op->name << ". Declared it extern \"C\".\n";
        } else {
            debug(4) << "Found " << op->name << "\n";

            // TODO: Say something more accurate here as there is now
            // partial information in the handle_type field, but it is
            // not clear it can be matched to the LLVM types and it is
            // not always there.
            // Halide's type system doesn't preserve pointer types
            // correctly (they just get called "Handle()"), so we may
            // need to pointer cast to the appropriate type. Only look at
            // fixed params (not varags) in llvm function.
            FunctionType *func_t = fn->getFunctionType();
            for (size_t i = takes_user_context ? 1 : 0;
                 i < std::min(args.size(), (size_t)(func_t->getNumParams()));
                 i++) {
                Expr halide_arg = takes_user_context ? op->args[i-1] : op->args[i];
                if (halide_arg.type().is_handle()) {
                    llvm::Type *t = func_t->getParamType(i);

                    // Widen to vector-width as needed. If the
                    // function doesn't actually take a vector,
                    // individual lanes will be extracted below.
                    if (halide_arg.type().is_vector() &&
                        !t->isVectorTy()) {
                        t = VectorType::get(t, halide_arg.type().lanes());
                    }

                    if (t != args[i]->getType()) {
                        debug(4) << "Pointer casting argument to extern call: "
                                 << halide_arg << "\n";
                        args[i] = builder->CreatePointerCast(args[i], t);
                    }
                }
            }
        }

        if (op->type.is_scalar()) {
            CallInst *call = builder->CreateCall(fn, args);
            if (op->is_pure()) {
                call->setDoesNotAccessMemory();
            }
            call->setDoesNotThrow();
            value = call;
        } else {

            // Check if a vector version of the function already
            // exists at some useful width.
            pair<llvm::Function *, int> vec =
                find_vector_runtime_function(name, op->type.lanes());
            llvm::Function *vec_fn = vec.first;
            int w = vec.second;

            if (vec_fn) {
                value = call_intrin(llvm_type_of(op->type), w,
                                    vec_fn->getName(), args);
            } else {

                // No vector version found. Scalarize. Extract each simd
                // lane in turn and do one scalar call to the function.
                value = UndefValue::get(result_type);
                for (int i = 0; i < op->type.lanes(); i++) {
                    Value *idx = ConstantInt::get(i32_t, i);
                    vector<Value *> arg_lane(args.size());
                    for (size_t j = 0; j < args.size(); j++) {
                        if (args[j]->getType()->isVectorTy()) {
                            arg_lane[j] = builder->CreateExtractElement(args[j], idx);
                        } else {
                            arg_lane[j] = args[j];
                        }
                    }
                    CallInst *call = builder->CreateCall(fn, arg_lane);
                    if (op->is_pure()) {
                        call->setDoesNotAccessMemory();
                    }
                    call->setDoesNotThrow();
                    if (!call->getType()->isVoidTy()) {
                        value = builder->CreateInsertElement(value, call, idx);
                    } // otherwise leave it as undef.
                }
            }
        }
    }
}

void CodeGen_LLVM::visit(const Prefetch *op) {
    internal_error << "Prefetch encountered during codegen\n";
}

void CodeGen_LLVM::visit(const Let *op) {
    sym_push(op->name, codegen(op->value));
    if (op->value.type() == Int(32)) {
        alignment_info.push(op->name, modulus_remainder(op->value, alignment_info));
    }
    value = codegen(op->body);
    if (op->value.type() == Int(32)) {
        alignment_info.pop(op->name);
    }
    sym_pop(op->name);
}

void CodeGen_LLVM::visit(const LetStmt *op) {
    sym_push(op->name, codegen(op->value));

    if (op->value.type() == Int(32)) {
        alignment_info.push(op->name, modulus_remainder(op->value, alignment_info));
    }

    codegen(op->body);

    if (op->value.type() == Int(32)) {
        alignment_info.pop(op->name);
    }

    sym_pop(op->name);
}

void CodeGen_LLVM::visit(const AssertStmt *op) {
    create_assertion(codegen(op->condition), op->message);
}

Constant *CodeGen_LLVM::create_string_constant(const string &s) {
    map<string, Constant *>::iterator iter = string_constants.find(s);
    if (iter == string_constants.end()) {
        vector<char> data;
        data.reserve(s.size()+1);
        data.insert(data.end(), s.begin(), s.end());
        data.push_back(0);
        Constant *val = create_binary_blob(data, "str");
        string_constants[s] = val;
        return val;
    } else {
        return iter->second;
    }
}

Constant *CodeGen_LLVM::create_binary_blob(const vector<char> &data, const string &name, bool constant) {
    internal_assert(!data.empty());
    llvm::Type *type = ArrayType::get(i8_t, data.size());
    GlobalVariable *global = new GlobalVariable(*module, type,
                                                constant, GlobalValue::PrivateLinkage,
                                                0, name);
    ArrayRef<unsigned char> data_array((const unsigned char *)&data[0], data.size());
    global->setInitializer(ConstantDataArray::get(*context, data_array));
    global->setAlignment(32);

    Constant *zero = ConstantInt::get(i32_t, 0);
    Constant *zeros[] = {zero, zero};
    Constant *ptr = ConstantExpr::getInBoundsGetElementPtr(type, global, zeros);
    return ptr;
}

void CodeGen_LLVM::create_assertion(Value *cond, Expr message, llvm::Value *error_code) {

    internal_assert(!message.defined() || message.type() == Int(32))
        << "Assertion result is not an int: " << message;

    if (target.has_feature(Target::NoAsserts)) return;

    // If the condition is a vector, fold it down to a scalar
    VectorType *vt = dyn_cast<VectorType>(cond->getType());
    if (vt) {
        Value *scalar_cond = builder->CreateExtractElement(cond, ConstantInt::get(i32_t, 0));
        for (unsigned i = 1; i < vt->getNumElements(); i++) {
            Value *lane = builder->CreateExtractElement(cond, ConstantInt::get(i32_t, i));
            scalar_cond = builder->CreateAnd(scalar_cond, lane);
        }
        cond = scalar_cond;
    }

    // Make a new basic block for the assert
    BasicBlock *assert_fails_bb = BasicBlock::Create(*context, "assert failed", function);
    BasicBlock *assert_succeeds_bb = BasicBlock::Create(*context, "assert succeeded", function);

    // If the condition fails, enter the assert body, otherwise, enter the block after
    builder->CreateCondBr(cond, assert_succeeds_bb, assert_fails_bb, very_likely_branch);

    // Build the failure case
    builder->SetInsertPoint(assert_fails_bb);

    // Call the error handler
    if (!error_code) error_code = codegen(message);

    return_with_error_code(error_code);

    // Continue on using the success case
    builder->SetInsertPoint(assert_succeeds_bb);
}

void CodeGen_LLVM::return_with_error_code(llvm::Value *error_code) {
    // Branch to the destructor block, which cleans up and then bails out.
    BasicBlock *dtors = get_destructor_block();

    // Hook up our error code to the phi node that the destructor block starts with.
    PHINode *phi = dyn_cast<PHINode>(dtors->begin());
    internal_assert(phi) << "The destructor block is supposed to start with a phi node\n";
    phi->addIncoming(error_code, builder->GetInsertBlock());

    builder->CreateBr(get_destructor_block());
}

void CodeGen_LLVM::visit(const ProducerConsumer *op) {
    string name;
    if (op->is_producer) {
        name = std::string("produce ") + op->name;
    } else {
        name = std::string("consume ") + op->name;
    }
    BasicBlock *produce = BasicBlock::Create(*context, name, function);
    builder->CreateBr(produce);
    builder->SetInsertPoint(produce);
    codegen(op->body);
}

void CodeGen_LLVM::visit(const For *op) {
    Value *min = codegen(op->min);
    Value *extent = codegen(op->extent);

    if (op->for_type == ForType::Serial) {
        Value *max = builder->CreateNSWAdd(min, extent);

        BasicBlock *preheader_bb = builder->GetInsertBlock();

        // Make a new basic block for the loop
        BasicBlock *loop_bb = BasicBlock::Create(*context, std::string("for ") + op->name, function);
        // Create the block that comes after the loop
        BasicBlock *after_bb = BasicBlock::Create(*context, std::string("end for ") + op->name, function);

        // If min < max, fall through to the loop bb
        Value *enter_condition = builder->CreateICmpSLT(min, max);
        builder->CreateCondBr(enter_condition, loop_bb, after_bb, very_likely_branch);
        builder->SetInsertPoint(loop_bb);

        // Make our phi node.
        PHINode *phi = builder->CreatePHI(i32_t, 2);
        phi->addIncoming(min, preheader_bb);

        // Within the loop, the variable is equal to the phi value
        sym_push(op->name, phi);

        // Emit the loop body
        codegen(op->body);

        // Update the counter
        Value *next_var = builder->CreateNSWAdd(phi, ConstantInt::get(i32_t, 1));

        // Add the back-edge to the phi node
        phi->addIncoming(next_var, builder->GetInsertBlock());

        // Maybe exit the loop
        Value *end_condition = builder->CreateICmpNE(next_var, max);
        builder->CreateCondBr(end_condition, loop_bb, after_bb);

        builder->SetInsertPoint(after_bb);

        // Pop the loop variable from the scope
        sym_pop(op->name);
    } else if (op->for_type == ForType::Parallel) {

        debug(3) << "Entering parallel for loop over " << op->name << "\n";

        // Find every symbol that the body of this loop refers to
        // and dump it into a closure
        Closure closure(op->body, op->name);

        // Allocate a closure
        StructType *closure_t = build_closure_type(closure, buffer_t_type, context);
        Value *ptr = create_alloca_at_entry(closure_t, 1);

        // Fill in the closure
        pack_closure(closure_t, ptr, closure, symbol_table, buffer_t_type, builder);

        // Make a new function that does one iteration of the body of the loop
        llvm::Type *voidPointerType = (llvm::Type *)(i8_t->getPointerTo());
        llvm::Type *args_t[] = {voidPointerType, i32_t, voidPointerType};
        FunctionType *func_t = FunctionType::get(i32_t, args_t, false);
        llvm::Function *containing_function = function;
        function = llvm::Function::Create(func_t, llvm::Function::InternalLinkage,
                                          "par_for_" + function->getName() + "_" + op->name, module.get());
        function->setDoesNotAlias(3);
        set_function_attributes_for_target(function, target);

        // Make the initial basic block and jump the builder into the new function
        IRBuilderBase::InsertPoint call_site = builder->saveIP();
        BasicBlock *block = BasicBlock::Create(*context, "entry", function);
        builder->SetInsertPoint(block);

        // Get the user context value before swapping out the symbol table.
        Value *user_context = get_user_context();

        // Save the destructor block
        BasicBlock *parent_destructor_block = destructor_block;
        destructor_block = nullptr;

        // Make a new scope to use
        Scope<Value *> saved_symbol_table;
        symbol_table.swap(saved_symbol_table);

        // Get the function arguments

        // The user context is first argument of the function; it's
        // important that we override the name to be "__user_context",
        // since the LLVM function has a random auto-generated name for
        // this argument.
        llvm::Function::arg_iterator iter = function->arg_begin();
        sym_push("__user_context", iterator_to_pointer(iter));

        // Next is the loop variable.
        ++iter;
        sym_push(op->name, iterator_to_pointer(iter));

        // The closure pointer is the third and last argument.
        ++iter;
        iter->setName("closure");
        Value *closure_handle = builder->CreatePointerCast(iterator_to_pointer(iter),
                                                           closure_t->getPointerTo());
        // Load everything from the closure into the new scope
        unpack_closure(closure, symbol_table, closure_t, closure_handle, builder);

        // Generate the new function body
        codegen(op->body);

        // Return success
        return_with_error_code(ConstantInt::get(i32_t, 0));

        // Move the builder back to the main function and call do_par_for
        builder->restoreIP(call_site);
        llvm::Function *do_par_for = module->getFunction("halide_do_par_for");
        internal_assert(do_par_for) << "Could not find halide_do_par_for in initial module\n";
        do_par_for->setDoesNotAlias(5);
        //do_par_for->setDoesNotCapture(5);
        ptr = builder->CreatePointerCast(ptr, i8_t->getPointerTo());
        Value *args[] = {user_context, function, min, extent, ptr};
        debug(4) << "Creating call to do_par_for\n";
        Value *result = builder->CreateCall(do_par_for, args);

        debug(3) << "Leaving parallel for loop over " << op->name << "\n";

        // Now restore the scope
        symbol_table.swap(saved_symbol_table);
        function = containing_function;

        // Restore the destructor block
        destructor_block = parent_destructor_block;

        // Check for success
        Value *did_succeed = builder->CreateICmpEQ(result, ConstantInt::get(i32_t, 0));
        create_assertion(did_succeed, Expr(), result);

    } else {
        internal_error << "Unknown type of For node. Only Serial and Parallel For nodes should survive down to codegen.\n";
    }
}

void CodeGen_LLVM::visit(const Store *op) {
    // Even on 32-bit systems, Handles are treated as 64-bit in
    // memory, so convert stores of handles to stores of uint64_ts.
    if (op->value.type().is_handle()) {
        Expr v = reinterpret(UInt(64, op->value.type().lanes()), op->value);
        codegen(Store::make(op->name, v, op->index, op->param, op->predicate));
        return;
    }

    // Predicated store
    if (!is_one(op->predicate)) {
        codegen_predicated_vector_store(op);
        return;
    }

    Halide::Type value_type = op->value.type();
    Value *val = codegen(op->value);
    bool is_external = (external_buffer.find(op->name) != external_buffer.end());
    // Scalar
    if (value_type.is_scalar()) {
        Value *ptr = codegen_buffer_pointer(op->name, value_type, op->index);
        StoreInst *store = builder->CreateAlignedStore(val, ptr, value_type.bytes());
        add_tbaa_metadata(store, op->name, op->index);
    } else if (const Let *let = op->index.as<Let>()) {
        Stmt s = Store::make(op->name, op->value, let->body, op->param, op->predicate);
        codegen(LetStmt::make(let->name, let->value, s));
    } else {
        int alignment = value_type.bytes();
        const Ramp *ramp = op->index.as<Ramp>();
        if (ramp && is_one(ramp->stride)) {

            int native_bits = native_vector_bits();
            int native_bytes = native_bits / 8;

            // Boost the alignment if possible, up to the native vector width.
            ModulusRemainder mod_rem = modulus_remainder(ramp->base, alignment_info);
            while ((mod_rem.remainder & 1) == 0 &&
                   (mod_rem.modulus & 1) == 0 &&
                   alignment < native_bytes) {
                mod_rem.modulus /= 2;
                mod_rem.remainder /= 2;
                alignment *= 2;
            }

            // If it is an external buffer, then we cannot assume that the host pointer
            // is aligned to at least the native vector width. However, we may be able to do
            // better than just assuming that it is unaligned.
            if (is_external && op->param.defined()) {
                int host_alignment = op->param.host_alignment();
                alignment = gcd(alignment, host_alignment);
            }

            // For dense vector stores wider than the native vector
            // width, bust them up into native vectors.
            int store_lanes = value_type.lanes();
            int native_lanes = native_bits / value_type.bits();

            for (int i = 0; i < store_lanes; i += native_lanes) {
                int slice_lanes = std::min(native_lanes, store_lanes - i);
                Expr slice_base = simplify(ramp->base + i);
                Expr slice_stride = make_one(slice_base.type());
                Expr slice_index = slice_lanes == 1 ? slice_base : Ramp::make(slice_base, slice_stride, slice_lanes);
                Value *slice_val = slice_vector(val, i, slice_lanes);
                Value *elt_ptr = codegen_buffer_pointer(op->name, value_type.element_of(), slice_base);
                Value *vec_ptr = builder->CreatePointerCast(elt_ptr, slice_val->getType()->getPointerTo());
                StoreInst *store = builder->CreateAlignedStore(slice_val, vec_ptr, alignment);
                add_tbaa_metadata(store, op->name, slice_index);
            }
        } else if (ramp) {
            Type ptr_type = value_type.element_of();
            Value *ptr = codegen_buffer_pointer(op->name, ptr_type, ramp->base);
            const IntImm *const_stride = ramp->stride.as<IntImm>();
            Value *stride = codegen(ramp->stride);
            // Scatter without generating the indices as a vector
            for (int i = 0; i < ramp->lanes; i++) {
                Constant *lane = ConstantInt::get(i32_t, i);
                Value *v = builder->CreateExtractElement(val, lane);
                if (const_stride) {
                    // Use a constant offset from the base pointer
                    Value *p =
                        builder->CreateConstInBoundsGEP1_32(
                            llvm_type_of(ptr_type),
                            ptr,
                            const_stride->value * i);
                    StoreInst *store = builder->CreateStore(v, p);
                    add_tbaa_metadata(store, op->name, op->index);
                } else {
                    // Increment the pointer by the stride for each element
                    StoreInst *store = builder->CreateStore(v, ptr);
                    add_tbaa_metadata(store, op->name, op->index);
                    ptr = builder->CreateInBoundsGEP(ptr, stride);
                }
            }
        } else {
            // Scatter
            Value *index = codegen(op->index);
            for (int i = 0; i < value_type.lanes(); i++) {
                Value *lane = ConstantInt::get(i32_t, i);
                Value *idx = builder->CreateExtractElement(index, lane);
                Value *v = builder->CreateExtractElement(val, lane);
                Value *ptr = codegen_buffer_pointer(op->name, value_type.element_of(), idx);
                StoreInst *store = builder->CreateStore(v, ptr);
                add_tbaa_metadata(store, op->name, op->index);
            }
        }
    }

}


void CodeGen_LLVM::visit(const Block *op) {
    codegen(op->first);
    if (op->rest.defined()) codegen(op->rest);
}

void CodeGen_LLVM::visit(const Realize *op) {
    internal_error << "Realize encountered during codegen\n";
}

void CodeGen_LLVM::visit(const Provide *op) {
    internal_error << "Provide encountered during codegen\n";
}

void CodeGen_LLVM::visit(const IfThenElse *op) {
    BasicBlock *true_bb = BasicBlock::Create(*context, "true_bb", function);
    BasicBlock *false_bb = BasicBlock::Create(*context, "false_bb", function);
    BasicBlock *after_bb = BasicBlock::Create(*context, "after_bb", function);
    builder->CreateCondBr(codegen(op->condition), true_bb, false_bb);

    builder->SetInsertPoint(true_bb);
    codegen(op->then_case);
    builder->CreateBr(after_bb);

    builder->SetInsertPoint(false_bb);
    if (op->else_case.defined()) {
        codegen(op->else_case);
    }
    builder->CreateBr(after_bb);

    builder->SetInsertPoint(after_bb);
}

void CodeGen_LLVM::visit(const Evaluate *op) {
    codegen(op->value);

    // Discard result
    value = nullptr;
}

void CodeGen_LLVM::visit(const Shuffle *op) {
    if (op->is_interleave()) {
        vector<Value *> vecs;
        for (Expr i : op->vectors) {
            vecs.push_back(codegen(i));
        }
        value = interleave_vectors(vecs);
    } else {
        vector<Value *> vecs;
        for (Expr i : op->vectors) {
            vecs.push_back(codegen(i));
        }
        value = concat_vectors(vecs);
        if (op->is_concat()) {
            // If this is just a concat, we're done.
        } else if (op->is_slice() && op->slice_stride() == 1) {
            value = slice_vector(value, op->indices[0], op->indices.size());
        } else {
            value = shuffle_vectors(value, op->indices);
        }
    }

    if (op->type.is_scalar()) {
        value = builder->CreateExtractElement(value, ConstantInt::get(i32_t, 0));
    }
}

Value *CodeGen_LLVM::create_alloca_at_entry(llvm::Type *t, int n, bool zero_initialize, const string &name) {
    IRBuilderBase::InsertPoint here = builder->saveIP();
    BasicBlock *entry = &builder->GetInsertBlock()->getParent()->getEntryBlock();
    if (entry->empty()) {
        builder->SetInsertPoint(entry);
    } else {
        builder->SetInsertPoint(entry, entry->getFirstInsertionPt());
    }
    Value *size = ConstantInt::get(i32_t, n);
    AllocaInst *ptr = builder->CreateAlloca(t, size, name);
    int align = native_vector_bits() / 8;
    if (t->isVectorTy() || n > 1) {
        ptr->setAlignment(align);
    }

    if (zero_initialize) {
        if (n == 1) {
            builder->CreateStore(Constant::getNullValue(t), ptr);
        } else {
            builder->CreateMemSet(ptr, Constant::getNullValue(t), n, align);
        }
    }
    builder->restoreIP(here);
    return ptr;
}

Value *CodeGen_LLVM::get_user_context() const {
    Value *ctx = sym_get("__user_context", false);
    if (!ctx) {
        ctx = ConstantPointerNull::get(i8_t->getPointerTo()); // void*
    }
    return ctx;
}

Value *CodeGen_LLVM::call_intrin(Type result_type, int intrin_lanes,
                                 const string &name, vector<Expr> args) {
    vector<Value *> arg_values(args.size());
    for (size_t i = 0; i < args.size(); i++) {
        arg_values[i] = codegen(args[i]);
    }

    return call_intrin(llvm_type_of(result_type),
                       intrin_lanes,
                       name, arg_values);
}

Value *CodeGen_LLVM::call_intrin(llvm::Type *result_type, int intrin_lanes,
                                 const string &name, vector<Value *> arg_values) {
    internal_assert(result_type->isVectorTy()) << "call_intrin is for vector intrinsics only\n";

    int arg_lanes = (int)(result_type->getVectorNumElements());

    if (intrin_lanes != arg_lanes) {
        // Cut up each arg into appropriately-sized pieces, call the
        // intrinsic on each, then splice together the results.
        vector<Value *> results;
        for (int start = 0; start < arg_lanes; start += intrin_lanes) {
            vector<Value *> args;
            for (size_t i = 0; i < arg_values.size(); i++) {
                if (arg_values[i]->getType()->isVectorTy()) {
                    int arg_i_lanes = (int)arg_values[i]->getType()->getVectorNumElements();
                    internal_assert(arg_i_lanes >= arg_lanes);
                    // Horizontally reducing intrinsics may have
                    // arguments that have more lanes than the
                    // result. Assume that the horizontally reduce
                    // neighboring elements...
                    int reduce = arg_i_lanes / arg_lanes;
                    args.push_back(slice_vector(arg_values[i], start * reduce, intrin_lanes * reduce));
                } else {
                    args.push_back(arg_values[i]);
                }
            }

            llvm::Type *result_slice_type =
                llvm::VectorType::get(result_type->getScalarType(), intrin_lanes);

            results.push_back(call_intrin(result_slice_type, intrin_lanes, name, args));
        }
        Value *result = concat_vectors(results);
        return slice_vector(result, 0, arg_lanes);
    }

    vector<llvm::Type *> arg_types(arg_values.size());
    for (size_t i = 0; i < arg_values.size(); i++) {
        arg_types[i] = arg_values[i]->getType();
    }

    llvm::Function *fn = module->getFunction(name);

    if (!fn) {
        llvm::Type *intrinsic_result_type = VectorType::get(result_type->getScalarType(), intrin_lanes);
        FunctionType *func_t = FunctionType::get(intrinsic_result_type, arg_types, false);
        fn = llvm::Function::Create(func_t, llvm::Function::ExternalLinkage, name, module.get());
        fn->setCallingConv(CallingConv::C);
    }

    CallInst *call = builder->CreateCall(fn, arg_values);

    call->setDoesNotAccessMemory();
    call->setDoesNotThrow();

    return call;
}

Value *CodeGen_LLVM::slice_vector(Value *vec, int start, int size) {
    int vec_lanes = vec->getType()->getVectorNumElements();

    if (start == 0 && size == vec_lanes) {
        return vec;
    }

    vector<int> indices(size);
    for (int i = 0; i < size; i++) {
        int idx = start + i;
        if (idx >= 0 && idx < vec_lanes) {
            indices[i] = idx;
        } else {
            indices[i] = -1;
        }
    }
    return shuffle_vectors(vec, indices);
}

Value *CodeGen_LLVM::concat_vectors(const vector<Value *> &v) {
    if (v.size() == 1) return v[0];

    internal_assert(!v.empty());

    vector<Value *> vecs = v;

    // Force them all to be actual vectors
    for (Value *&val : vecs) {
        if (!val->getType()->isVectorTy()) {
            val = create_broadcast(val, 1);
        }
    }

    while (vecs.size() > 1) {
        vector<Value *> new_vecs;

        for (size_t i = 0; i < vecs.size()-1; i += 2) {
            Value *v1 = vecs[i];
            Value *v2 = vecs[i+1];

            int w1 = v1->getType()->getVectorNumElements();
            int w2 = v2->getType()->getVectorNumElements();

            // Possibly pad one of the vectors to match widths.
            if (w1 < w2) {
                v1 = slice_vector(v1, 0, w2);
            } else if (w2 < w1) {
                v2 = slice_vector(v2, 0, w1);
            }
            int w_matched = std::max(w1, w2);

            internal_assert(v1->getType() == v2->getType());

            vector<int> indices(w1 + w2);
            for (int i = 0; i < w1; i++) {
                indices[i] = i;
            }
            for (int i = 0; i < w2; i++) {
                indices[w1 + i] = w_matched + i;
            }

            Value *merged = shuffle_vectors(v1, v2, indices);

            new_vecs.push_back(merged);
        }

        // If there were an odd number of them, we need to also push
        // the one that didn't get merged.
        if (vecs.size() & 1) {
            new_vecs.push_back(vecs.back());
        }

        vecs.swap(new_vecs);
    }

    return vecs[0];
}

Value *CodeGen_LLVM::shuffle_vectors(Value *a, Value *b,
                                     const std::vector<int> &indices) {
    internal_assert(a->getType() == b->getType());
    vector<Constant *> llvm_indices(indices.size());
    for (size_t i = 0; i < llvm_indices.size(); i++) {
        if (indices[i] >= 0) {
            internal_assert(indices[i] < (int)a->getType()->getVectorNumElements() * 2);
            llvm_indices[i] = ConstantInt::get(i32_t, indices[i]);
        } else {
            // Only let -1 be undef.
            internal_assert(indices[i] == -1);
            llvm_indices[i] = UndefValue::get(i32_t);
        }
    }

    return builder->CreateShuffleVector(a, b, ConstantVector::get(llvm_indices));
}

Value *CodeGen_LLVM::shuffle_vectors(Value *a, const std::vector<int> &indices) {
    Value *b = UndefValue::get(a->getType());
    return shuffle_vectors(a, b, indices);
}


std::pair<llvm::Function *, int> CodeGen_LLVM::find_vector_runtime_function(const std::string &name, int lanes) {
    // Check if a vector version of the function already
    // exists at some useful width. We use the naming
    // convention that a N-wide version of a function foo is
    // called fooxN. All of our intrinsics are power-of-two
    // sized, so starting at the first power of two >= the
    // vector width, we'll try all powers of two in decreasing
    // order.
    vector<int> sizes_to_try;
    int l = 1;
    while (l < lanes) l *= 2;
    for (int i = l; i > 1; i /= 2) {
        sizes_to_try.push_back(i);
    }

    // If none of those match, we'll also try doubling
    // the lanes up to the next power of two (this is to catch
    // cases where we're a 64-bit vector and have a 128-bit
    // vector implementation).
    sizes_to_try.push_back(l*2);

    for (size_t i = 0; i < sizes_to_try.size(); i++) {
        int l = sizes_to_try[i];
        llvm::Function *vec_fn = module->getFunction(name + "x" + std::to_string(l));
        if (vec_fn) {
            return { vec_fn, l };
        }
    }

    return { nullptr, 0 };
}

ModulusRemainder CodeGen_LLVM::get_alignment_info(Expr e) {
    return modulus_remainder(e, alignment_info);
}

}}<|MERGE_RESOLUTION|>--- conflicted
+++ resolved
@@ -476,7 +476,7 @@
 
 std::unique_ptr<llvm::Module> CodeGen_LLVM::compile(const Module &input) {
     input_module = &input;
-  
+
     init_module();
 
     debug(1) << "Target triple of initial module: " << module->getTargetTriple() << "\n";
@@ -608,12 +608,6 @@
     BasicBlock *block = BasicBlock::Create(*context, "entry", function);
     builder->SetInsertPoint(block);
 
-    // Put the global buffers in the symbol table.
-    for (const auto &buf : input_module->buffers()) {
-        llvm::Value *buf_ptr = sym_get(buf.name() + ".buffer");
-        push_buffer(buf.name(), buf.dimensions(), buf_ptr, true);
-    }
-
     // Put the arguments in the symbol table
     {
         size_t i = 0;
@@ -649,11 +643,6 @@
         if (args[i].alignment.modulus != 0) {
             alignment_info.pop(args[i].name);
         }
-    }
-
-    // Remove the global buffers from the symbol table.
-    for (const auto &buf : input_module->buffers()) {
-        pop_buffer(buf.name(), buf.dimensions(), true);
     }
 
     llvm::raw_os_ostream os(std::cerr);
@@ -1089,206 +1078,6 @@
     return symbol_table.contains(name);
 }
 
-<<<<<<< HEAD
-=======
-// Take an llvm Value representing a pointer to a buffer_t,
-// and populate the symbol table with its constituent parts
-void CodeGen_LLVM::push_buffer(const string &name, int dimensions, llvm::Value *buffer, bool global) {
-    if (!global) {
-        // Make sure the buffer object itself is not null
-        create_assertion(builder->CreateIsNotNull(buffer),
-                         Call::make(Int(32), "halide_error_buffer_argument_is_null",
-                                    {name}, Call::Extern));
-    }
-
-    Value *host_ptr = buffer_host(buffer);
-    Value *device_ptr = buffer_device(buffer);
-
-    // Instead track this buffer name so that loads and stores from it
-    // don't try to be too aligned.
-    external_buffer.insert(name);
-
-    if (!global) {
-        // Push the buffer pointer as well, for backends that care.
-        sym_push(name + ".buffer", buffer);
-    }
-
-    sym_push(name + ".host", host_ptr);
-    sym_push(name + ".device", device_ptr);
-    sym_push(name + ".host_dirty", buffer_get_flag(buffer, halide_buffer_flag_host_dirty));
-    sym_push(name + ".device_dirty", buffer_get_flag(buffer, halide_buffer_flag_device_dirty));
-    sym_push(name + ".type.code", buffer_type_code(buffer));
-    sym_push(name + ".type.bits", buffer_type_bits(buffer));
-    sym_push(name + ".type.lanes", buffer_type_lanes(buffer));
-    sym_push(name + ".type.bytes", buffer_type_bytes(buffer));
-    for (int i = 0; i < dimensions; i++) {
-        string d = std::to_string(i);
-        sym_push(name + ".extent." + d, buffer_extent(buffer, i));
-        sym_push(name + ".stride." + d, buffer_stride(buffer, i));
-        sym_push(name + ".min." + d, buffer_min(buffer, i));
-    }
-}
-
-void CodeGen_LLVM::pop_buffer(const string &name, int dimensions, bool global) {
-    if (!global) {
-        sym_pop(name + ".buffer");
-    }
-    sym_pop(name + ".host");
-    sym_pop(name + ".device");
-    sym_pop(name + ".host_dirty");
-    sym_pop(name + ".device_dirty");
-    sym_pop(name + ".type.code");
-    sym_pop(name + ".type.bits");
-    sym_pop(name + ".type.bytes");
-    sym_pop(name + ".type.lanes");
-    for (int i = 0; i < dimensions; i++) {
-        string d = std::to_string(i);
-        sym_pop(name + ".extent." + d);
-        sym_pop(name + ".stride." + d);
-        sym_pop(name + ".min." + d);
-    }
-}
-
-llvm::Value *CodeGen_LLVM::create_gep(llvm::Type *t, llvm::Value *obj, std::vector<int> field) {
-    vector<llvm::Value *> args;
-    for (int i : field) {
-        args.push_back(ConstantInt::get(i32_t, i));
-    }
-    llvm::Value *result;
-    result = builder->CreateInBoundsGEP(
-        t,
-        obj,
-        args);
-    return result;
-}
-
-// Given an llvm value representing a pointer to a buffer_t, extract various subfields
-Value *CodeGen_LLVM::buffer_host(Value *buffer) {
-    return builder->CreateLoad(buffer_host_ptr(buffer));
-}
-
-Value *CodeGen_LLVM::buffer_device(Value *buffer) {
-    return builder->CreateLoad(buffer_device_ptr(buffer));
-}
-
-Value *CodeGen_LLVM::buffer_device_interface(Value *buffer) {
-    return builder->CreateLoad(buffer_device_interface_ptr(buffer));
-}
-
-Value *CodeGen_LLVM::buffer_flags(Value *buffer) {
-    return builder->CreateLoad(buffer_flags_ptr(buffer));
-}
-
-Value *CodeGen_LLVM::buffer_get_flag(Value *buffer, halide_buffer_flags flag) {
-    Value *flags = buffer_flags(buffer);
-    flags = builder->CreateAnd(flags, ConstantInt::get(i64_t, 1 << flag));
-    return builder->CreateICmpNE(flags, ConstantInt::get(i64_t, 0));
-}
-
-void CodeGen_LLVM::buffer_set_flag(Value *buffer, halide_buffer_flags flag, bool value) {
-    Value *flags_ptr = buffer_flags_ptr(buffer);
-    Value *flags = builder->CreateLoad(flags_ptr);
-    if (value) {
-        flags = builder->CreateOr(flags, ConstantInt::get(i64_t, flag));
-    } else {
-        flags = builder->CreateAnd(flags, ConstantInt::get(i64_t, ~(flag)));
-    }
-    builder->CreateStore(flags, flags_ptr);
-}
-
-Value *CodeGen_LLVM::buffer_extent(Value *buffer, int i) {
-    return builder->CreateLoad(buffer_extent_ptr(buffer, i));
-}
-
-Value *CodeGen_LLVM::buffer_stride(Value *buffer, int i) {
-    return builder->CreateLoad(buffer_stride_ptr(buffer, i));
-}
-
-Value *CodeGen_LLVM::buffer_min(Value *buffer, int i) {
-    return builder->CreateLoad(buffer_min_ptr(buffer, i));
-}
-
-Value *CodeGen_LLVM::buffer_type_code(Value *buffer) {
-    return builder->CreateLoad(buffer_type_code_ptr(buffer));
-}
-
-Value *CodeGen_LLVM::buffer_type_bits(Value *buffer) {
-    return builder->CreateLoad(buffer_type_bits_ptr(buffer));
-}
-
-Value *CodeGen_LLVM::buffer_type_lanes(Value *buffer) {
-    return builder->CreateLoad(buffer_type_lanes_ptr(buffer));
-}
-
-Value *CodeGen_LLVM::buffer_type_bytes(Value *buffer) {
-    Value *bits = buffer_type_bits(buffer);
-    return builder->CreateAShr(bits, ConstantInt::get(bits->getType(), 8));
-}
-
-Value *CodeGen_LLVM::buffer_dimensions(Value *buffer) {
-    return builder->CreateLoad(buffer_dimensions_ptr(buffer));
-}
-
-Value *CodeGen_LLVM::buffer_dim_array(Value *buffer) {
-    return builder->CreateLoad(buffer_dim_array_ptr(buffer));
-}
-
-Value *CodeGen_LLVM::buffer_device_ptr(Value *buffer) {
-    return create_gep(buffer_t_type, buffer, {0, 0});
-}
-
-Value *CodeGen_LLVM::buffer_device_interface_ptr(Value *buffer) {
-    return create_gep(buffer_t_type, buffer, {0, 1});
-}
-
-Value *CodeGen_LLVM::buffer_host_ptr(Value *buffer) {
-    return create_gep(buffer_t_type, buffer, {0, 2});
-}
-
-Value *CodeGen_LLVM::buffer_flags_ptr(Value *buffer) {
-    return create_gep(buffer_t_type, buffer, {0, 3});
-}
-
-Value *CodeGen_LLVM::buffer_type_ptr(Value *buffer) {
-    return create_gep(buffer_t_type, buffer, {0, 4});
-}
-
-Value *CodeGen_LLVM::buffer_type_code_ptr(Value *buffer) {
-    return create_gep(buffer_t_type, buffer, {0, 4, 0});
-}
-
-Value *CodeGen_LLVM::buffer_type_bits_ptr(Value *buffer) {
-    return create_gep(buffer_t_type, buffer, {0, 4, 1});
-}
-
-Value *CodeGen_LLVM::buffer_type_lanes_ptr(Value *buffer) {
-    return create_gep(buffer_t_type, buffer, {0, 4, 2});
-}
-
-Value *CodeGen_LLVM::buffer_dimensions_ptr(Value *buffer) {
-    return create_gep(buffer_t_type, buffer, {0, 5});
-}
-
-Value *CodeGen_LLVM::buffer_dim_array_ptr(Value *buffer) {
-    return create_gep(buffer_t_type, buffer, {0, 6});
-}
-
-Value *CodeGen_LLVM::buffer_min_ptr(Value *buffer, int i) {
-    Value *dim_array = buffer_dim_array(buffer);
-    return create_gep(dimension_t_type, dim_array, {i, 0});
-}
-
-Value *CodeGen_LLVM::buffer_extent_ptr(Value *buffer, int i) {
-    Value *dim_array = buffer_dim_array(buffer);
-    return create_gep(dimension_t_type, dim_array, {i, 1});
-}
-
-Value *CodeGen_LLVM::buffer_stride_ptr(Value *buffer, int i) {
-    Value *dim_array = buffer_dim_array(buffer);
-    return create_gep(dimension_t_type, dim_array, {i, 2});
-}
-
->>>>>>> 68b9cbf7
 Value *CodeGen_LLVM::codegen(Expr e) {
     internal_assert(e.defined());
     debug(4) << "Codegen: " << e.type() << ", " << e << "\n";
@@ -2620,7 +2409,7 @@
                     dst = builder->CreateCall(append_double, call_args);
                 } else if (t == type_of<halide_buffer_t *>()) {
                     call_args.push_back(codegen(op->args[i]));
-                    dst = builder->CreateCall(append_buffer, call_args);                    
+                    dst = builder->CreateCall(append_buffer, call_args);
                 } else {
                     internal_assert(t.is_handle());
                     call_args.push_back(codegen(op->args[i]));
