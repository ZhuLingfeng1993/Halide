--- conflicted
+++ resolved
@@ -2163,15 +2163,12 @@
 // correctness_simplify with this on.
 #define HALIDE_FUZZ_TEST_RULES 0
 
-<<<<<<< HEAD
 //#define LOG_MATCHED_RULE (debug(0) << "MATCH: " << rulename << "\n")
 #define LOG_MATCHED_RULE
 
 //#define EXCLUDE_RULE_FOR_EXPERIMENTS if (rulename[0] == '*') { debug(0) << "Excluded rule: " << rulename <<"\n"; return false; }
 #define EXCLUDE_RULE_FOR_EXPERIMENTS if (rulename[0] == '*') { debug(2) << "Excluded rule: " << rulename <<"\n"; return false; }
-=======
 #define HALIDE_INCLUDE_UNPROVEN_RULES 0
->>>>>>> ff78629e
 
 // Assume that a human has successfully proved all the "prove_me" rules on paper.
 #if HALIDE_INCLUDE_UNPROVEN_RULES
@@ -2195,13 +2192,10 @@
     halide_type_t output_type, wildcard_type;
     bool validate;
 
-<<<<<<< HEAD
-=======
 #if HALIDE_DEBUG_MATCHED_RULES
     bool d = true;
 #endif
 
->>>>>>> ff78629e
     HALIDE_ALWAYS_INLINE
     Rewriter(Instance &&instance, halide_type_t ot, halide_type_t wt)
         : instance(std::forward<Instance>(instance)), output_type(ot), wildcard_type(wt) {
