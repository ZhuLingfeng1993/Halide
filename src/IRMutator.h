--- conflicted
+++ resolved
@@ -48,52 +48,6 @@
      * new value */
     Stmt stmt;
 
-<<<<<<< HEAD
-    EXPORT virtual void visit(const IntImm *);
-    EXPORT virtual void visit(const UIntImm *);
-    EXPORT virtual void visit(const FloatImm *);
-    EXPORT virtual void visit(const StringImm *);
-    EXPORT virtual void visit(const Cast *);
-    EXPORT virtual void visit(const Variable *);
-    EXPORT virtual void visit(const Add *);
-    EXPORT virtual void visit(const Sub *);
-    EXPORT virtual void visit(const Mul *);
-    EXPORT virtual void visit(const Div *);
-    EXPORT virtual void visit(const Mod *);
-    EXPORT virtual void visit(const Min *);
-    EXPORT virtual void visit(const Max *);
-    EXPORT virtual void visit(const EQ *);
-    EXPORT virtual void visit(const NE *);
-    EXPORT virtual void visit(const LT *);
-    EXPORT virtual void visit(const LE *);
-    EXPORT virtual void visit(const GT *);
-    EXPORT virtual void visit(const GE *);
-    EXPORT virtual void visit(const And *);
-    EXPORT virtual void visit(const Or *);
-    EXPORT virtual void visit(const Not *);
-    EXPORT virtual void visit(const Select *);
-    EXPORT virtual void visit(const Load *);
-    EXPORT virtual void visit(const Ramp *);
-    EXPORT virtual void visit(const Broadcast *);
-    EXPORT virtual void visit(const Call *);
-    EXPORT virtual void visit(const Let *);
-    EXPORT virtual void visit(const LetStmt *);
-    EXPORT virtual void visit(const AssertStmt *);
-    EXPORT virtual void visit(const ProducerConsumer *);
-    EXPORT virtual void visit(const For *);
-    EXPORT virtual void visit(const Acquire *);
-    EXPORT virtual void visit(const Store *);
-    EXPORT virtual void visit(const Provide *);
-    EXPORT virtual void visit(const Allocate *);
-    EXPORT virtual void visit(const Free *);
-    EXPORT virtual void visit(const Realize *);
-    EXPORT virtual void visit(const Block *);
-    EXPORT virtual void visit(const Fork *);
-    EXPORT virtual void visit(const IfThenElse *);
-    EXPORT virtual void visit(const Evaluate *);
-    EXPORT virtual void visit(const Shuffle *);
-    EXPORT virtual void visit(const Prefetch *);
-=======
     virtual void visit(const IntImm *);
     virtual void visit(const UIntImm *);
     virtual void visit(const FloatImm *);
@@ -126,17 +80,18 @@
     virtual void visit(const AssertStmt *);
     virtual void visit(const ProducerConsumer *);
     virtual void visit(const For *);
+    virtual void visit(const Acquire *);
     virtual void visit(const Store *);
     virtual void visit(const Provide *);
     virtual void visit(const Allocate *);
     virtual void visit(const Free *);
     virtual void visit(const Realize *);
     virtual void visit(const Block *);
+    virtual void visit(const Fork *);
     virtual void visit(const IfThenElse *);
     virtual void visit(const Evaluate *);
     virtual void visit(const Shuffle *);
     virtual void visit(const Prefetch *);
->>>>>>> 57182f1d
 };
 
 
@@ -168,53 +123,6 @@
     template<typename T> friend struct ExprNode;
     template<typename T> friend struct StmtNode;
 
-<<<<<<< HEAD
-    EXPORT virtual Expr visit(const IntImm *);
-    EXPORT virtual Expr visit(const UIntImm *);
-    EXPORT virtual Expr visit(const FloatImm *);
-    EXPORT virtual Expr visit(const StringImm *);
-    EXPORT virtual Expr visit(const Cast *);
-    EXPORT virtual Expr visit(const Variable *);
-    EXPORT virtual Expr visit(const Add *);
-    EXPORT virtual Expr visit(const Sub *);
-    EXPORT virtual Expr visit(const Mul *);
-    EXPORT virtual Expr visit(const Div *);
-    EXPORT virtual Expr visit(const Mod *);
-    EXPORT virtual Expr visit(const Min *);
-    EXPORT virtual Expr visit(const Max *);
-    EXPORT virtual Expr visit(const EQ *);
-    EXPORT virtual Expr visit(const NE *);
-    EXPORT virtual Expr visit(const LT *);
-    EXPORT virtual Expr visit(const LE *);
-    EXPORT virtual Expr visit(const GT *);
-    EXPORT virtual Expr visit(const GE *);
-    EXPORT virtual Expr visit(const And *);
-    EXPORT virtual Expr visit(const Or *);
-    EXPORT virtual Expr visit(const Not *);
-    EXPORT virtual Expr visit(const Select *);
-    EXPORT virtual Expr visit(const Load *);
-    EXPORT virtual Expr visit(const Ramp *);
-    EXPORT virtual Expr visit(const Broadcast *);
-    EXPORT virtual Expr visit(const Call *);
-    EXPORT virtual Expr visit(const Let *);
-    EXPORT virtual Expr visit(const Shuffle *);
-
-    EXPORT virtual Stmt visit(const LetStmt *);
-    EXPORT virtual Stmt visit(const AssertStmt *);
-    EXPORT virtual Stmt visit(const ProducerConsumer *);
-    EXPORT virtual Stmt visit(const For *);
-    EXPORT virtual Stmt visit(const Store *);
-    EXPORT virtual Stmt visit(const Provide *);
-    EXPORT virtual Stmt visit(const Allocate *);
-    EXPORT virtual Stmt visit(const Free *);
-    EXPORT virtual Stmt visit(const Realize *);
-    EXPORT virtual Stmt visit(const Block *);
-    EXPORT virtual Stmt visit(const IfThenElse *);
-    EXPORT virtual Stmt visit(const Evaluate *);
-    EXPORT virtual Stmt visit(const Prefetch *);
-    EXPORT virtual Stmt visit(const Acquire *);
-    EXPORT virtual Stmt visit(const Fork *);
-=======
     virtual Expr visit(const IntImm *);
     virtual Expr visit(const UIntImm *);
     virtual Expr visit(const FloatImm *);
@@ -258,7 +166,8 @@
     virtual Stmt visit(const IfThenElse *);
     virtual Stmt visit(const Evaluate *);
     virtual Stmt visit(const Prefetch *);
->>>>>>> 57182f1d
+    virtual Stmt visit(const Acquire *);
+    virtual Stmt visit(const Fork *);
 };
 
 /** A mutator that caches and reapplies previously-done mutations, so
