--- conflicted
+++ resolved
@@ -450,26 +450,20 @@
         } else if (target.os == Target::Linux) {
             triple.setOS(llvm::Triple::Linux);
             triple.setEnvironment(llvm::Triple::GNUEABIHF);
-<<<<<<< HEAD
         } else if (target.os == Target::Windows) {
+            user_assert(target.bits == 64) << "Windows ARM targets must be 64-bit.\n";
             triple.setVendor(llvm::Triple::PC);
             triple.setOS(llvm::Triple::Win32);
-            if (target.has_feature(Target::MinGW)) {
-                triple.setEnvironment(llvm::Triple::GNU);
-            } else {
-              triple.setEnvironment(llvm::Triple::MSVC);
-            }
+            triple.setEnvironment(llvm::Triple::MSVC);
             if (target.has_feature(Target::JIT)) {
                 //TODO(shoaibkamil): figure out a way to test this.
-                // Use ELF for jitting
-              triple.setObjectFormat(llvm::Triple::ELF);
-            }
-=======
+                user_error() << "No JIT support for this OS/CPU combination yet.\n";
+            }
         } else if (target.os == Target::Fuchsia) {
             triple.setOS(llvm::Triple::Fuchsia);
         } else if (target.os == Target::NoOS) {
             // For bare-metal environments
->>>>>>> 9800e8ee
+
         } else {
             user_error << "No arm support for this OS\n";
         }
