#include "Module.h"

#include <array>
#include <fstream>
#include <future>

#include "CodeGen_C.h"
#include "CodeGen_Internal.h"
#include "Debug.h"
#include "HexagonOffload.h"
#include "LLVM_Headers.h"
#include "LLVM_Output.h"
#include "LLVM_Runtime_Linker.h"
#include "IROperator.h"
#include "Outputs.h"
#include "StmtToHtml.h"
#include "WrapExternStages.h"
#include "ThreadPool.h"

using Halide::Internal::debug;

namespace Halide {
namespace Internal {

namespace {

class TemporaryObjectFileDir final {
public:
    TemporaryObjectFileDir() : dir_path(dir_make_temp()) {}
    ~TemporaryObjectFileDir() {
        for (const auto &f : dir_files) {
            debug(1) << "file_unlink: " << f << "\n";
            file_unlink(f);
        }
        debug(1) << "dir_rmdir: " << dir_path << "\n";
        dir_rmdir(dir_path);
    }
    std::string add_temp_object_file(const std::string &base_path_name,
                                     const std::string &suffix,
                                     const Target &target,
                                     bool in_front = false) {
        const char* ext = (target.os == Target::Windows && !target.has_feature(Target::MinGW)) ? ".obj" : ".o";
        size_t slash_idx = base_path_name.rfind('/');
        size_t backslash_idx = base_path_name.rfind('\\');
        if (slash_idx == std::string::npos) {
            slash_idx = 0;
        } else {
            slash_idx++;
        }
        if (backslash_idx == std::string::npos) {
            backslash_idx = 0;
        } else {
            backslash_idx++;
        }
        std::string base_name = base_path_name.substr(std::max(slash_idx, backslash_idx));
        std::string name = dir_path + "/" + base_name + suffix + ext;
        debug(1) << "add_temp_object_file: " << name << "\n";
        if (in_front) {
            dir_files.insert(dir_files.begin(), name);
        } else {
            dir_files.push_back(name);
        }
        return name;
    }

    const std::vector<std::string> &files() { return dir_files; }
private:
    const std::string dir_path;
    std::vector<std::string> dir_files;
    TemporaryObjectFileDir(const TemporaryObjectFileDir &) = delete;
    void operator=(const TemporaryObjectFileDir &) = delete;
};


// Given a pathname of the form /path/to/name.ext, append suffix before ext to produce /path/to/namesuffix.ext
std::string add_suffix(const std::string &path, const std::string &suffix) {
    const auto found = path.rfind(".");
    if (found == std::string::npos) {
        return path + suffix;
    }
    return path.substr(0, found) + suffix + path.substr(found);
}

Outputs add_suffixes(const Outputs &in, const std::string &suffix) {
    Outputs out;
    if (!in.object_name.empty()) out.object_name = add_suffix(in.object_name, suffix);
    if (!in.assembly_name.empty()) out.assembly_name = add_suffix(in.assembly_name, suffix);
    if (!in.bitcode_name.empty()) out.bitcode_name = add_suffix(in.bitcode_name, suffix);
    if (!in.llvm_assembly_name.empty()) out.llvm_assembly_name = add_suffix(in.llvm_assembly_name, suffix);
    if (!in.c_source_name.empty()) out.c_source_name = add_suffix(in.c_source_name, suffix);
    if (!in.stmt_name.empty()) out.stmt_name = add_suffix(in.stmt_name, suffix);
    if (!in.stmt_html_name.empty()) out.stmt_html_name = add_suffix(in.stmt_html_name, suffix);
    return out;
}

uint64_t target_feature_mask(const Target &target) {
    static_assert(sizeof(uint64_t)*8 >= Target::FeatureEnd, "Features will not fit in uint64_t");
    uint64_t feature_mask = 0;
    for (int i = 0; i < Target::FeatureEnd; ++i) {
        if (target.has_feature((Target::Feature) i)) {
            feature_mask |= ((uint64_t) 1) << i;
        }
    }
    return feature_mask;
}

}  // namespace

struct ModuleContents {
    mutable RefCount ref_count;
    std::string name;
    Target target;
    std::vector<Buffer<>> buffers;
    std::vector<Internal::LoweredFunc> functions;
<<<<<<< HEAD
    std::vector<ExternalCode> external_code;
=======
    std::vector<Module> submodules;
>>>>>>> e30879d7
};

template<>
EXPORT RefCount &ref_count<ModuleContents>(const ModuleContents *f) {
    return f->ref_count;
}

template<>
EXPORT void destroy<ModuleContents>(const ModuleContents *f) {
    delete f;
}

LoweredFunc::LoweredFunc(const std::string &name,
                         const std::vector<LoweredArgument> &args,
                         Stmt body,
                         LinkageType linkage,
                         NameMangling name_mangling)
    : name(name), args(args), body(body), linkage(linkage), name_mangling(name_mangling) {}

LoweredFunc::LoweredFunc(const std::string &name,
                         const std::vector<Argument> &args,
                         Stmt body,
                         LinkageType linkage,
                         NameMangling name_mangling)
    : name(name), body(body), linkage(linkage), name_mangling(name_mangling) {
    for (const Argument &i : args) {
        this->args.push_back(i);
    }
}

}  // namespace Internal

using namespace Halide::Internal;

Module::Module(const std::string &name, const Target &target) :
    contents(new Internal::ModuleContents) {
    contents->name = name;
    contents->target = target;
}

const Target &Module::target() const {
    return contents->target;
}

const std::string &Module::name() const {
    return contents->name;
}

const std::vector<Buffer<>> &Module::buffers() const {
    return contents->buffers;
}

const std::vector<Internal::LoweredFunc> &Module::functions() const {
    return contents->functions;
}

std::vector<Internal::LoweredFunc> &Module::functions() {
    return contents->functions;
}

<<<<<<< HEAD
const std::vector<ExternalCode> &Module::external_code() const {
    return contents->external_code;
=======
const std::vector<Module> &Module::submodules() const {
    return contents->submodules;
>>>>>>> e30879d7
}

Internal::LoweredFunc Module::get_function_by_name(const std::string &name) const {
    for (const auto &f : functions()) {
        if (f.name == name) {
            return f;
        }
    }
    user_error << "get_function_by_name: function " << name << " not found.\n";
    return Internal::LoweredFunc("", std::vector<Argument>{}, {}, LoweredFunc::External);
}

void Module::append(const Buffer<> &buffer) {
    contents->buffers.push_back(buffer);
}

void Module::append(const Internal::LoweredFunc &function) {
    contents->functions.push_back(function);
}

<<<<<<< HEAD
void Module::append(const ExternalCode &external_code) {
    contents->external_code.push_back(external_code);
=======
void Module::append(const Module &module) {
    contents->submodules.push_back(module);
>>>>>>> e30879d7
}

Module link_modules(const std::string &name, const std::vector<Module> &modules) {
    Module output(name, modules.front().target());

    for (size_t i = 0; i < modules.size(); i++) {
        const Module &input = modules[i];

        if (output.target() != input.target()) {
            user_error << "Mismatched targets in modules to link ("
                       << output.name() << ", " << output.target().to_string()
                       << "), ("
                       << input.name() << ", " << input.target().to_string() << ")\n";
        }

        // TODO(dsharlet): Check for naming collisions, maybe rename
        // internal linkage declarations in the case of collision.
        for (const auto &b : input.buffers()) {
            output.append(b);
        }
        for (const auto &f : input.functions()) {
            output.append(f);
        }
    }

    return output;
}

Buffer<uint8_t> Module::compile_to_buffer() const {
    // TODO: This Hexagon specific code should be removed as soon as possible.
    bool use_shared_object = target().has_feature(Target::HVX_shared_object);

    if (use_shared_object) {
        return compile_module_to_hexagon_shared_object(*this);
    } else {
        llvm::LLVMContext context;
        std::unique_ptr<llvm::Module> llvm_module(compile_module_to_llvm_module(*this, context));

        llvm::SmallVector<char, 4096> object;
        llvm::raw_svector_ostream object_stream(object);
        compile_llvm_module_to_object(*llvm_module, object_stream);

        if (debug::debug_level() >= 2) {
            debug(2) << "Submodule assembly for " << name() << ": " << "\n";
            llvm::SmallString<4096> assembly;
            llvm::raw_svector_ostream assembly_stream(assembly);
            compile_llvm_module_to_assembly(*llvm_module, assembly_stream);
            debug(2) << assembly.c_str() << "\n";
        }


        Buffer<uint8_t> result(object.size(), name());
        memcpy(result.data(), reinterpret_cast<uint8_t*>(&object[0]), object.size());
        return result;
    }
}

void Module::compile(const Outputs &output_files) const {
    // If there are submodules, recursively lower submodules to
    // buffers on a copy of the module being compiled, then compile
    // the copied module.
    if (!submodules().empty()) {
        Module lowered_module(name(), target());

        for (const auto &f : functions()) {
            lowered_module.append(f);
        }
        for (const auto &buf : buffers()) {
            lowered_module.append(buf);
        }
        for (const auto &m : submodules()) {
            auto buf = m.compile_to_buffer();
            lowered_module.append(buf);
        }
        lowered_module.compile(output_files);
        return;
    }

    if (!output_files.object_name.empty() || !output_files.assembly_name.empty() ||
        !output_files.bitcode_name.empty() || !output_files.llvm_assembly_name.empty() ||
        !output_files.static_library_name.empty()) {
        llvm::LLVMContext context;
        std::unique_ptr<llvm::Module> llvm_module(compile_module_to_llvm_module(*this, context));

        if (!output_files.object_name.empty()) {
            debug(1) << "Module.compile(): object_name " << output_files.object_name << "\n";
            auto out = make_raw_fd_ostream(output_files.object_name);
            compile_llvm_module_to_object(*llvm_module, *out);
        }
        if (!output_files.static_library_name.empty()) {
            // To simplify the code, we always create a temporary object output
            // here, even if output_files.object_name was also set: in practice,
            // no real-world code ever sets both object_name and static_library_name
            // at the same time, so there is no meaningful performance advantage
            // to be had.
            TemporaryObjectFileDir temp_dir;
            {
                std::string object_name = temp_dir.add_temp_object_file(output_files.static_library_name, "", target());
                debug(1) << "Module.compile(): temporary object_name " << object_name << "\n";
                auto out = make_raw_fd_ostream(object_name);
                compile_llvm_module_to_object(*llvm_module, *out);
                out->flush();  // create_static_library() is happier if we do this
            }
            debug(1) << "Module.compile(): static_library_name " << output_files.static_library_name << "\n";
            Target base_target(target().os, target().arch, target().bits);
            create_static_library(temp_dir.files(), base_target, output_files.static_library_name);
        }
        if (!output_files.assembly_name.empty()) {
            debug(1) << "Module.compile(): assembly_name " << output_files.assembly_name << "\n";
            auto out = make_raw_fd_ostream(output_files.assembly_name);
            compile_llvm_module_to_assembly(*llvm_module, *out);
        }
        if (!output_files.bitcode_name.empty()) {
            debug(1) << "Module.compile(): bitcode_name " << output_files.bitcode_name << "\n";
            auto out = make_raw_fd_ostream(output_files.bitcode_name);
            compile_llvm_module_to_llvm_bitcode(*llvm_module, *out);
        }
        if (!output_files.llvm_assembly_name.empty()) {
            debug(1) << "Module.compile(): llvm_assembly_name " << output_files.llvm_assembly_name << "\n";
            auto out = make_raw_fd_ostream(output_files.llvm_assembly_name);
            compile_llvm_module_to_llvm_assembly(*llvm_module, *out);
        }
    }
    if (!output_files.c_header_name.empty()) {
        debug(1) << "Module.compile(): c_header_name " << output_files.c_header_name << "\n";
        std::ofstream file(output_files.c_header_name);
        Internal::CodeGen_C cg(file,
                               target(),
                               target().has_feature(Target::CPlusPlusMangling) ?
                               Internal::CodeGen_C::CPlusPlusHeader : Internal::CodeGen_C::CHeader,
                               output_files.c_header_name);
        cg.compile(*this);
    }
    if (!output_files.c_source_name.empty()) {
        debug(1) << "Module.compile(): c_source_name " << output_files.c_source_name << "\n";
        std::ofstream file(output_files.c_source_name);
        Internal::CodeGen_C cg(file,
                               target(),
                               target().has_feature(Target::CPlusPlusMangling) ?
                               Internal::CodeGen_C::CPlusPlusImplementation : Internal::CodeGen_C::CImplementation);
        cg.compile(*this);
    }
    if (!output_files.stmt_name.empty()) {
        debug(1) << "Module.compile(): stmt_name " << output_files.stmt_name << "\n";
        std::ofstream file(output_files.stmt_name);
        file << *this;
    }
    if (!output_files.stmt_html_name.empty()) {
        debug(1) << "Module.compile(): stmt_html_name " << output_files.stmt_html_name << "\n";
        Internal::print_to_html(output_files.stmt_html_name, *this);
    }
}

Outputs compile_standalone_runtime(const Outputs &output_files, Target t) {
    Module empty("standalone_runtime", t.without_feature(Target::NoRuntime).without_feature(Target::JIT));
    // For runtime, it only makes sense to output object files or static_library, so ignore
    // everything else.
    Outputs actual_outputs = Outputs().object(output_files.object_name).static_library(output_files.static_library_name);
    empty.compile(actual_outputs);
    return actual_outputs;
}

void compile_standalone_runtime(const std::string &object_filename, Target t) {
    compile_standalone_runtime(Outputs().object(object_filename), t);
}

void compile_multitarget(const std::string &fn_name,
                         const Outputs &output_files,
                         const std::vector<Target> &targets,
                         ModuleProducer module_producer,
                         const std::map<std::string, std::string> &suffixes) {
    user_assert(!fn_name.empty()) << "Function name must be specified.\n";
    user_assert(!targets.empty()) << "Must specify at least one target.\n";

    // You can't ask for .o files when doing this; it's not really useful,
    // and would complicate output (we might have to do multiple passes
    // if different values for NoRuntime are specified)... so just forbid
    // it up front.
    user_assert(output_files.object_name.empty()) << "Cannot request object_name for compile_multitarget.\n";

    // The final target in the list is considered "baseline", and is used
    // for (e.g.) the runtime and shared code. It is often just os-arch-bits
    // with no other features (though this is *not* a requirement).
    const Target &base_target = targets.back();

    // JIT makes no sense.
    user_assert(!base_target.has_feature(Target::JIT)) << "JIT not allowed for compile_multitarget.\n";

    // If only one target, don't bother with the runtime feature detection wrapping.
    const bool needs_wrapper = (targets.size() > 1);
    if (targets.size() == 1) {
        debug(1) << "compile_multitarget: single target is " << base_target.to_string() << "\n";
        module_producer(fn_name, base_target).compile(output_files);
        return;
    }

    std::vector<std::future<void>> futures;
    // If we are running with HL_DEBUG_CODEGEN=1, use threads=1 to enforce
    // sequential execution, so that debug output won't be utterly incomprehensible
    const size_t num_threads = (debug::debug_level() > 0) ? 1 : Internal::ThreadPool<void>::num_processors_online();
    Internal::ThreadPool<void> pool(num_threads);

    // For safety, the runtime must be built only with features common to all
    // of the targets; given an unusual ordering like
    //
    //     x86-64-linux,x86-64-sse41
    //
    // we should still always be *correct*: this ordering would never select sse41
    // (since x86-64-linux would be selected first due to ordering), but could
    // crash on non-sse41 machines (if we generated a runtime with sse41 instructions
    // included). So we'll keep track of the common features as we walk thru the targets.
    uint64_t runtime_features_mask = (uint64_t)-1LL;

    TemporaryObjectFileDir temp_dir;
    std::vector<Expr> wrapper_args;
    std::vector<LoweredArgument> base_target_args;
    for (const Target &target : targets) {
        // arch-bits-os must be identical across all targets.
        if (target.os != base_target.os ||
            target.arch != base_target.arch ||
            target.bits != base_target.bits) {
            user_error << "All Targets must have matching arch-bits-os for compile_multitarget.\n";
        }
        // Some features must match across all targets.
        static const std::array<Target::Feature, 6> must_match_features = {{
            Target::CPlusPlusMangling,
            Target::JIT,
            Target::Matlab,
            Target::MSAN,
            Target::NoRuntime,
            Target::UserContext,
        }};
        for (auto f : must_match_features) {
            if (target.has_feature(f) != base_target.has_feature(f)) {
                user_error << "All Targets must have feature " << f << " set identically for compile_multitarget.\n";
                break;
            }
        }

        // Each sub-target has a function name that is the 'real' name plus a suffix
        // (which defaults to the target string but can be customized via the suffixes map)
        std::string suffix = replace_all(target.to_string(), "-", "_");
        auto it = suffixes.find(suffix);
        if (it != suffixes.end()) {
          suffix = it->second;
        }
        suffix = "_" + suffix;
        std::string sub_fn_name = needs_wrapper ? (fn_name + suffix) : fn_name;

        // We always produce the runtime separately, so add NoRuntime explicitly.
        // Matlab should be added to the wrapper pipeline below, instead of each sub-pipeline.
        Target sub_fn_target = target.with_feature(Target::NoRuntime);
        if (needs_wrapper) {
            sub_fn_target = sub_fn_target.without_feature(Target::Matlab);
        }

        Module sub_module = module_producer(sub_fn_name, sub_fn_target);
        // Re-assign every time -- should be the same across all targets anyway,
        // but base_target is always the last one we encounter.
        base_target_args = sub_module.get_function_by_name(sub_fn_name).args;

        Outputs sub_out = add_suffixes(output_files, suffix);
        internal_assert(sub_out.object_name.empty());
        sub_out.object_name = temp_dir.add_temp_object_file(output_files.static_library_name, suffix, target);
        futures.emplace_back(pool.async([](Module m, Outputs o) {
            debug(1) << "compile_multitarget: compile_sub_target " << o.object_name << "\n";
            m.compile(o);
        }, std::move(sub_module), std::move(sub_out)));

        const uint64_t cur_target_mask = target_feature_mask(target);
        Expr can_use = (target == base_target) ?
                        IntImm::make(Int(32), 1) :
                        Call::make(Int(32), "halide_can_use_target_features",
                                   {UIntImm::make(UInt(64), cur_target_mask)},
                                   Call::Extern);

        runtime_features_mask &= cur_target_mask;

        wrapper_args.push_back(can_use != 0);
        wrapper_args.push_back(sub_fn_name);
    }

    // If we haven't specified "no runtime", build a runtime with the base target
    // and add that to the result.
    if (!base_target.has_feature(Target::NoRuntime)) {
        // Start with a bare Target, set only the features we know are common to all.
        Target runtime_target(base_target.os, base_target.arch, base_target.bits);
        // We never want NoRuntime set here.
        runtime_features_mask &= ~(((uint64_t)(1)) << Target::NoRuntime);
        if (runtime_features_mask) {
            for (int i = 0; i < Target::FeatureEnd; ++i) {
                if (runtime_features_mask & (((uint64_t) 1) << i)) {
                    runtime_target.set_feature((Target::Feature) i);
                }
            }
        }
        Outputs runtime_out = Outputs().object(
            temp_dir.add_temp_object_file(output_files.static_library_name, "_runtime", runtime_target));
        futures.emplace_back(pool.async([](Target t, Outputs o) {
            debug(1) << "compile_multitarget: compile_standalone_runtime " << o.static_library_name << "\n";
            compile_standalone_runtime(o, t);
        }, std::move(runtime_target), std::move(runtime_out)));
    }

    if (needs_wrapper) {
        Expr indirect_result = Call::make(Int(32), Call::call_cached_indirect_function, wrapper_args, Call::Intrinsic);
        std::string private_result_name = unique_name(fn_name + "_result");
        Expr private_result_var = Variable::make(Int(32), private_result_name);
        Stmt wrapper_body = AssertStmt::make(private_result_var == 0, private_result_var);
        wrapper_body = LetStmt::make(private_result_name, indirect_result, wrapper_body);

        // Always build with NoRuntime: that's handled as a separate module.
        //
        // Always build with NoBoundsQuery: underlying code will implement that (or not).
        //
        // Always build *without* NoAsserts (ie, with Asserts enabled): that's the
        // only way to propagate a nonzero result code to our caller. (Note that this
        // does mean we get redundant check-for-null tests in the wrapper code for buffer_t*
        // arguments; this is regrettable but fairly minor in terms of both code size and speed,
        // at least for real-world code.)
        Target wrapper_target = base_target
            .with_feature(Target::NoRuntime)
            .with_feature(Target::NoBoundsQuery)
            .without_feature(Target::NoAsserts);

        // If the base target specified the Matlab target, we want the Matlab target
        // on the wrapper instead.
        if (base_target.has_feature(Target::Matlab)) {
            wrapper_target = wrapper_target.with_feature(Target::Matlab);
        }

        Module wrapper_module(fn_name, wrapper_target);
        wrapper_module.append(LoweredFunc(fn_name, base_target_args, wrapper_body, LoweredFunc::ExternalPlusMetadata));

        // Add a wrapper to accept old buffer_ts
        add_legacy_wrapper(wrapper_module, wrapper_module.functions().back());

        Outputs wrapper_out = Outputs().object(
            temp_dir.add_temp_object_file(output_files.static_library_name, "_wrapper", base_target, /* in_front*/ true));
        futures.emplace_back(pool.async([](Module m, Outputs o) {
            debug(1) << "compile_multitarget: wrapper " << o.object_name << "\n";
            m.compile(o);
        }, std::move(wrapper_module), std::move(wrapper_out)));
    }

    if (!output_files.c_header_name.empty()) {
        Module header_module(fn_name, base_target);
        header_module.append(LoweredFunc(fn_name, base_target_args, {}, LoweredFunc::ExternalPlusMetadata));
        Outputs header_out = Outputs().c_header(output_files.c_header_name);
        futures.emplace_back(pool.async([](Module m, Outputs o) {
            debug(1) << "compile_multitarget: c_header_name " << o.c_header_name << "\n";
            m.compile(o);
        }, std::move(header_module), std::move(header_out)));
    }

    // Must wait for everything to finish before we create the static library
    for (auto &f : futures) {
        f.wait();
    }

    if (!output_files.static_library_name.empty()) {
        debug(1) << "compile_multitarget: static_library_name " << output_files.static_library_name << "\n";
        create_static_library(temp_dir.files(), base_target, output_files.static_library_name);
    }
}

}  // namespace Halide<|MERGE_RESOLUTION|>--- conflicted
+++ resolved
@@ -112,11 +112,8 @@
     Target target;
     std::vector<Buffer<>> buffers;
     std::vector<Internal::LoweredFunc> functions;
-<<<<<<< HEAD
+    std::vector<Module> submodules;
     std::vector<ExternalCode> external_code;
-=======
-    std::vector<Module> submodules;
->>>>>>> e30879d7
 };
 
 template<>
@@ -177,13 +174,12 @@
     return contents->functions;
 }
 
-<<<<<<< HEAD
+const std::vector<Module> &Module::submodules() const {
+    return contents->submodules;
+}
+
 const std::vector<ExternalCode> &Module::external_code() const {
     return contents->external_code;
-=======
-const std::vector<Module> &Module::submodules() const {
-    return contents->submodules;
->>>>>>> e30879d7
 }
 
 Internal::LoweredFunc Module::get_function_by_name(const std::string &name) const {
@@ -204,13 +200,12 @@
     contents->functions.push_back(function);
 }
 
-<<<<<<< HEAD
+void Module::append(const Module &module) {
+    contents->submodules.push_back(module);
+}
+ 
 void Module::append(const ExternalCode &external_code) {
     contents->external_code.push_back(external_code);
-=======
-void Module::append(const Module &module) {
-    contents->submodules.push_back(module);
->>>>>>> e30879d7
 }
 
 Module link_modules(const std::string &name, const std::vector<Module> &modules) {
