#ifndef HALIDE_PARAM_H
#define HALIDE_PARAM_H

/** \file
 *
 * Classes for declaring scalar and image parameters to halide pipelines
 */

#include "IR.h"
#include "Var.h"
#include "Util.h"

namespace Halide {

/** A struct used to detect if a type is a pointer. If it's not a
 * pointer, then not_a_pointer<T>::type is T.  If it is a pointer,
 * then not_a_pointer<T>::type is some internal hidden type that no
 * overload should trigger on. TODO: with C++11 this can be written
 * more cleanly. */
namespace Internal {
template<typename T> struct not_a_pointer {typedef T type;};
template<typename T> struct not_a_pointer<T *> { struct type {}; };
}

/** A scalar parameter to a halide pipeline. If you're jitting, this
 * should be bound to an actual value of type T using the set method
 * before you realize the function uses this. If you're statically
 * compiling, this param should appear in the argument list. */
template<typename T>
class Param {
    /** A reference-counted handle on the internal parameter object */
    Internal::Parameter param;

    void check_name() const {
        user_assert(param.name() != "__user_context") << "Param<void*>(\"__user_context\") "
            << "is no longer used to control whether Halide functions take explicit "
            << "user_context arguments. Use set_custom_user_context() when jitting, "
            << "or add Target::UserContext to the Target feature set when compiling ahead of time.";
    }

public:
    /** Construct a scalar parameter of type T with a unique
     * auto-generated name */
    Param() :
        param(type_of<T>(), false, 0, Internal::make_entity_name(this, "Halide::Param<?", 'p')) {}

    /** Construct a scalar parameter of type T with the given name. */
    // @{
    explicit Param(const std::string &n) :
        param(type_of<T>(), false, 0, n, /*is_explicit_name*/ true) {
        check_name();
    }
    explicit Param(const char *n) :
        param(type_of<T>(), false, 0, n, /*is_explicit_name*/ true) {
        check_name();
    }
    // @}

    /** Construct a scalar parameter of type T an initial value of
     * 'val'. Only triggers for scalar types. */
    explicit Param(typename Internal::not_a_pointer<T>::type val) :
        param(type_of<T>(), false, 0, Internal::make_entity_name(this, "Halide::Param<?", 'p')) {
        set(val);
    }

    /** Construct a scalar parameter of type T with the given name
     * and an initial value of 'val'. */
    Param(const std::string &n, T val) :
        param(type_of<T>(), false, 0, n, /*is_explicit_name*/ true) {
        check_name();
        set(val);
    }

    /** Construct a scalar parameter of type T with an initial value of 'val'
    * and a given min and max. */
    Param(T val, Expr min, Expr max) :
        param(type_of<T>(), false, 0, Internal::make_entity_name(this, "Halide::Param<?", 'p')) {
        set_range(min, max);
        set(val);
    }

    /** Construct a scalar parameter of type T with the given name
     * and an initial value of 'val' and a given min and max. */
    Param(const std::string &n, T val, Expr min, Expr max) :
        param(type_of<T>(), false, 0, n, /*is_explicit_name*/ true) {
        check_name();
        set_range(min, max);
        set(val);
    }

    /** Get the name of this parameter */
    const std::string &name() const {
        return param.name();
    }

    /** Return true iff the name was explicitly specified in the ctor (vs autogenerated). */
    bool is_explicit_name() const {
        return param.is_explicit_name();
    }

    /** Get the current value of this parameter. Only meaningful when jitting. */
    NO_INLINE T get() const {
        return param.get_scalar<T>();
    }

    /** Set the current value of this parameter. Only meaningful when jitting */
    NO_INLINE void set(T val) {
        param.set_scalar<T>(val);
    }

    /** Get a pointer to the location that stores the current value of
     * this parameter. Only meaningful for jitting. */
    NO_INLINE T *get_address() const {
        return (T *)(param.get_scalar_address());
    }

    /** Get the halide type of T */
    Type type() const {
        return type_of<T>();
    }

    /** Get or set the possible range of this parameter. Use undefined
     * Exprs to mean unbounded. */
    // @{
    void set_range(Expr min, Expr max) {
        set_min_value(min);
        set_max_value(max);
    }

    void set_min_value(Expr min) {
        if (min.type() != type_of<T>()) {
            min = Internal::Cast::make(type_of<T>(), min);
        }
        param.set_min_value(min);
    }

    void set_max_value(Expr max) {
        if (max.type() != type_of<T>()) {
            max = Internal::Cast::make(type_of<T>(), max);
        }
        param.set_max_value(max);
    }

    Expr get_min_value() const {
        return param.get_min_value();
    }

    Expr get_max_value() const {
        return param.get_max_value();
    }
    // @}

    /** You can use this parameter as an expression in a halide
     * function definition */
    operator Expr() const {
        return Internal::Variable::make(type_of<T>(), name(), param);
    }

    /** Using a param as the argument to an external stage treats it
     * as an Expr */
    operator ExternFuncArgument() const {
        return Expr(*this);
    }

    /** Construct the appropriate argument matching this parameter,
     * for the purpose of generating the right type signature when
     * statically compiling halide pipelines. */
    operator Argument() const {
        return Argument(name(), Argument::InputScalar, type(), 0,
            param.get_scalar_expr(), param.get_min_value(), param.get_max_value());
    }
};

/** Returns an Expr corresponding to the user context passed to
 * the function (if any). It is rare that this function is necessary
 * (e.g. to pass the user context to an extern function written in C). */
inline Expr user_context_value() {
<<<<<<< HEAD
    return Internal::Variable::make(Handle(), "__user_context", Internal::Parameter(Handle(), false, 0));
=======
    return Internal::Variable::make(Handle(), "__user_context",
        Internal::Parameter(Handle(), false, 0, "__user_context", true));
>>>>>>> 6147e3e0
}

/** A handle on the output buffer of a pipeline. Used to make static
 * promises about the output size and stride. */
class OutputImageParam {
protected:
    /** A reference-counted handle on the internal parameter object */
    Internal::Parameter param;

    void add_implicit_args_if_placeholder(std::vector<Expr> &args,
                                          Expr last_arg,
                                          int total_args,
                                          bool *placeholder_seen) const;
public:

    /** Construct a NULL image parameter handle. */
    OutputImageParam() {}

    /** Virtual destructor. Does nothing. */
    EXPORT virtual ~OutputImageParam();

    /** Construct an OutputImageParam that wraps an Internal Parameter object. */
    EXPORT OutputImageParam(const Internal::Parameter &p);

    /** Get the name of this Param */
    EXPORT const std::string &name() const;

    /** Get the type of the image data this Param refers to */
    EXPORT Type type() const;

    /** Is this parameter handle non-NULL */
    EXPORT bool defined();

    /** Get an expression representing the minimum coordinates of this image
     * parameter in the given dimension. */
    EXPORT Expr min(int x) const;

    /** Get an expression representing the extent of this image
     * parameter in the given dimension */
    EXPORT Expr extent(int x) const;

    /** Get an expression representing the stride of this image in the
     * given dimension */
    EXPORT Expr stride(int x) const;

    /** Set the extent in a given dimension to equal the given
     * expression. Images passed in that fail this check will generate
     * a runtime error. Returns a reference to the ImageParam so that
     * these calls may be chained.
     *
     * This may help the compiler generate better
     * code. E.g:
     \code
     im.set_extent(0, 100);
     \endcode
     * tells the compiler that dimension zero must be of extent 100,
     * which may result in simplification of boundary checks. The
     * value can be an arbitrary expression:
     \code
     im.set_extent(0, im.extent(1));
     \endcode
     * declares that im is a square image (of unknown size), whereas:
     \code
     im.set_extent(0, (im.extent(0)/32)*32);
     \endcode
     * tells the compiler that the extent is a multiple of 32. */
    EXPORT OutputImageParam &set_extent(int dim, Expr extent);

    /** Set the min in a given dimension to equal the given
     * expression. Setting the mins to zero may simplify some
     * addressing math. */
    EXPORT OutputImageParam &set_min(int dim, Expr min);

    /** Set the stride in a given dimension to equal the given
     * value. This is particularly helpful to set when
     * vectorizing. Known strides for the vectorized dimension
     * generate better code. */
    EXPORT OutputImageParam &set_stride(int dim, Expr stride);

    /** Set the min and extent in one call. */
    EXPORT OutputImageParam &set_bounds(int dim, Expr min, Expr extent);

    /** Get the dimensionality of this image parameter */
    EXPORT int dimensions() const;

    /** Get an expression giving the minimum coordinate in dimension 0, which
     * by convention is the coordinate of the left edge of the image */
    EXPORT Expr left() const;

    /** Get an expression giving the maximum coordinate in dimension 0, which
     * by convention is the coordinate of the right edge of the image */
    EXPORT Expr right() const;

    /** Get an expression giving the minimum coordinate in dimension 1, which
     * by convention is the top of the image */
    EXPORT Expr top() const;

    /** Get an expression giving the maximum coordinate in dimension 1, which
     * by convention is the bottom of the image */
    EXPORT Expr bottom() const;

    /** Get an expression giving the extent in dimension 0, which by
     * convention is the width of the image */
    EXPORT Expr width() const;

    /** Get an expression giving the extent in dimension 1, which by
     * convention is the height of the image */
    EXPORT Expr height() const;

    /** Get an expression giving the extent in dimension 2, which by
     * convention is the channel-count of the image */
    EXPORT Expr channels() const;

    /** Get at the internal parameter object representing this ImageParam. */
    EXPORT Internal::Parameter parameter() const;

    /** Construct the appropriate argument matching this parameter,
     * for the purpose of generating the right type signature when
     * statically compiling halide pipelines. */
    EXPORT virtual operator Argument() const;

    /** Using a param as the argument to an external stage treats it
     * as an Expr */
    EXPORT operator ExternFuncArgument() const;
};

/** An Image parameter to a halide pipeline. E.g., the input image. */
class ImageParam : public OutputImageParam {

public:

    /** Construct a NULL image parameter handle. */
    ImageParam() : OutputImageParam() {}

    /** Virtual destructor. Does nothing. */
    EXPORT virtual ~ImageParam();

    /** Construct an image parameter of the given type and
     * dimensionality, with an auto-generated unique name. */
    EXPORT ImageParam(Type t, int d);

    /** Construct an image parameter of the given type and
     * dimensionality, with the given name */
    EXPORT ImageParam(Type t, int d, const std::string &n);

    /** Bind a buffer or image to this ImageParam. Only relevant for jitting */
    EXPORT void set(Buffer b);

    /** Get the buffer bound to this ImageParam. Only relevant for jitting */
    EXPORT Buffer get() const;

    /** Construct an expression which loads from this image
     * parameter. The location is extended with enough implicit
     * variables to match the dimensionality of the image
     * (see \ref Var::implicit)
     */
    // @{
    EXPORT Expr operator()() const;
    EXPORT Expr operator()(Expr x) const;
    EXPORT Expr operator()(Expr x, Expr y) const;
    EXPORT Expr operator()(Expr x, Expr y, Expr z) const;
    EXPORT Expr operator()(Expr x, Expr y, Expr z, Expr w) const;
    EXPORT Expr operator()(std::vector<Expr>) const;
    EXPORT Expr operator()(std::vector<Var>) const;
    // @}

    /** Treating the image parameter as an Expr is equivalent to call
     * it with no arguments. For example, you can say:
     *
     \code
     ImageParam im(UInt(8), 2);
     Func f;
     f = im*2;
     \endcode
     *
     * This will define f as a two-dimensional function with value at
     * position (x, y) equal to twice the value of the image parameter
     * at the same location.
     */
    operator Expr() const {
        return (*this)(_);
    }

    /** Construct the appropriate argument matching this parameter,
     * for the purpose of generating the right type signature when
     * statically compiling halide pipelines. */
    EXPORT virtual operator Argument() const;
};

}

#endif<|MERGE_RESOLUTION|>--- conflicted
+++ resolved
@@ -175,12 +175,8 @@
  * the function (if any). It is rare that this function is necessary
  * (e.g. to pass the user context to an extern function written in C). */
 inline Expr user_context_value() {
-<<<<<<< HEAD
-    return Internal::Variable::make(Handle(), "__user_context", Internal::Parameter(Handle(), false, 0));
-=======
     return Internal::Variable::make(Handle(), "__user_context",
         Internal::Parameter(Handle(), false, 0, "__user_context", true));
->>>>>>> 6147e3e0
 }
 
 /** A handle on the output buffer of a pipeline. Used to make static
