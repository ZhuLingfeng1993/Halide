#include <iostream>
#include <string>

#include "Target.h"
#include "Debug.h"
#include "Error.h"
#include "LLVM_Headers.h"
#include "Util.h"

#if defined(__powerpc__) && defined(__linux__)
// This uses elf.h and must be included after "LLVM_Headers.h", which
// uses llvm/support/Elf.h.
#include <sys/auxv.h>
#endif

namespace Halide {

using std::string;
using std::vector;

namespace {

#ifdef _MSC_VER
static void cpuid(int info[4], int infoType, int extra) {
    __cpuidex(info, infoType, extra);
}
#else

#if defined(__x86_64__) || defined(__i386__)
// CPU feature detection code taken from ispc
// (https://github.com/ispc/ispc/blob/master/builtins/dispatch.ll)

#ifdef _LP64
static void cpuid(int info[4], int infoType, int extra) {
    __asm__ __volatile__ (
        "cpuid                 \n\t"
        : "=a" (info[0]), "=b" (info[1]), "=c" (info[2]), "=d" (info[3])
        : "0" (infoType), "2" (extra));
}
#else
static void cpuid(int info[4], int infoType, int extra) {
    // We save %ebx in case it's the PIC register
    __asm__ __volatile__ (
        "mov{l}\t{%%}ebx, %1  \n\t"
        "cpuid                 \n\t"
        "xchg{l}\t{%%}ebx, %1  \n\t"
        : "=a" (info[0]), "=r" (info[1]), "=c" (info[2]), "=d" (info[3])
        : "0" (infoType), "2" (extra));
}
#endif
#endif
#endif
}

Target get_host_target() {
    Target::OS os = Target::OSUnknown;
#ifdef __linux__
    os = Target::Linux;
#endif
#ifdef _WIN32
    os = Target::Windows;
#endif
#ifdef __APPLE__
    os = Target::OSX;
#endif

    bool use_64_bits = (sizeof(size_t) == 8);
    int bits = use_64_bits ? 64 : 32;

#if __mips__ || __mips || __MIPS__
    Target::Arch arch = Target::MIPS;
    return Target(os, arch, bits);
#else
#ifdef __arm__
    Target::Arch arch = Target::ARM;
    return Target(os, arch, bits);
#else
#if defined(__powerpc__) && defined(__linux__)
    Target::Arch arch = Target::POWERPC;

    unsigned long hwcap = getauxval(AT_HWCAP);
    unsigned long hwcap2 = getauxval(AT_HWCAP2);
    bool have_altivec = (hwcap & PPC_FEATURE_HAS_ALTIVEC) != 0;
    bool have_vsx     = (hwcap & PPC_FEATURE_HAS_VSX) != 0;
    bool arch_2_07    = (hwcap2 & PPC_FEATURE2_ARCH_2_07) != 0;

    user_assert(have_altivec)
        << "The POWERPC backend assumes at least AltiVec support. This machine does not appear to have AltiVec.\n";

    std::vector<Target::Feature> initial_features;
    if (have_vsx)     initial_features.push_back(Target::VSX);
    if (arch_2_07)    initial_features.push_back(Target::POWER_ARCH_2_07);

    return Target(os, arch, bits, initial_features);
#else
    Target::Arch arch = Target::X86;

    int info[4];
    cpuid(info, 1, 0);
    bool have_sse41 = info[2] & (1 << 19);
    bool have_sse2 = info[3] & (1 << 26);
    bool have_avx = info[2] & (1 << 28);
    bool have_f16c = info[2] & (1 << 29);
    bool have_rdrand = info[2] & (1 << 30);
    bool have_fma = info[2] & (1 << 12);

    user_assert(have_sse2)
        << "The x86 backend assumes at least sse2 support. This machine does not appear to have sse2.\n"
        << "cpuid returned: "
        << std::hex << info[0]
        << ", " << info[1]
        << ", " << info[2]
        << ", " << info[3]
        << std::dec << "\n";

    std::vector<Target::Feature> initial_features;
    if (have_sse41) initial_features.push_back(Target::SSE41);
    if (have_avx)   initial_features.push_back(Target::AVX);
    if (have_f16c)  initial_features.push_back(Target::F16C);
    if (have_fma)   initial_features.push_back(Target::FMA);

    if (use_64_bits && have_avx && have_f16c && have_rdrand) {
        // So far, so good.  AVX2?
        // Call cpuid with eax=7, ecx=0
        int info2[4];
        cpuid(info2, 7, 0);
        bool have_avx2 = info[1] & (1 << 5);
        if (have_avx2) {
            initial_features.push_back(Target::AVX2);
        }
    }
#ifdef _WIN32
#ifndef _MSC_VER
    initial_features.push_back(Target::MinGW);
#endif
#endif

    return Target(os, arch, bits, initial_features);
#endif
#endif
#endif
}

namespace {
string get_env(const char *name) {
#ifdef _MSC_VER
    char buf[128];
    size_t read = 0;
    getenv_s(&read, buf, name);
    if (read) {
        return string(buf);
    } else {
        return "";
    }
#else
    char *buf = getenv(name);
    if (buf) {
        return string(buf);
    } else {
        return "";
    }
#endif
}

const std::map<std::string, Target::OS> os_name_map = {
    {"os_unknown", Target::OSUnknown},
    {"linux", Target::Linux},
    {"windows", Target::Windows},
    {"osx", Target::OSX},
    {"android", Target::Android},
    {"ios", Target::IOS},
    {"nacl", Target::NaCl},
};

bool lookup_os(const std::string &tok, Target::OS &result) {
    auto os_iter = os_name_map.find(tok);
    if (os_iter != os_name_map.end()) {
        result = os_iter->second;
        return true;
    }
    return false;
}

const std::map<std::string, Target::Arch> arch_name_map = {
    {"arch_unknown", Target::ArchUnknown},
    {"x86", Target::X86},
    {"arm", Target::ARM},
    {"pnacl", Target::PNaCl},
    {"mips", Target::MIPS},
    {"powerpc", Target::POWERPC},
};

bool lookup_arch(const std::string &tok, Target::Arch &result) {
    auto arch_iter = arch_name_map.find(tok);
    if (arch_iter != arch_name_map.end()) {
        result = arch_iter->second;
        return true;
    }
    return false;
}

const std::map<std::string, Target::Feature> feature_name_map = {
    {"jit", Target::JIT},
    {"debug", Target::Debug},
    {"no_asserts", Target::NoAsserts},
    {"no_bounds_query", Target::NoBoundsQuery},
    {"sse41", Target::SSE41},
    {"avx", Target::AVX},
    {"avx2", Target::AVX2},
    {"fma", Target::FMA},
    {"fma4", Target::FMA4},
    {"f16c", Target::F16C},
    {"armv7s", Target::ARMv7s},
    {"no_neon", Target::NoNEON},
    {"vsx", Target::VSX},
    {"power_arch_2_07", Target::POWER_ARCH_2_07},
    {"cuda", Target::CUDA},
    {"cuda_capability_30", Target::CUDACapability30},
    {"cuda_capability_32", Target::CUDACapability32},
    {"cuda_capability_35", Target::CUDACapability35},
    {"cuda_capability_50", Target::CUDACapability50},
    {"opencl", Target::OpenCL},
    {"cl_doubles", Target::CLDoubles},
    {"opengl", Target::OpenGL},
    {"openglcompute", Target::OpenGLCompute},
    {"renderscript", Target::Renderscript},
    {"user_context", Target::UserContext},
    {"register_metadata", Target::RegisterMetadata},
    {"matlab", Target::Matlab},
    {"profile", Target::Profile},
    {"no_runtime", Target::NoRuntime},
    {"metal", Target::Metal},
    {"mingw", Target::MinGW},
};

bool lookup_feature(const std::string &tok, Target::Feature &result) {
    auto feature_iter = feature_name_map.find(tok);
    if (feature_iter != feature_name_map.end()) {
        result = feature_iter->second;
        return true;
    }
    return false;
}

} // End anonymous namespace

Target get_target_from_environment() {
    string target = get_env("HL_TARGET");
    if (target.empty()) {
        return get_host_target();
    } else {
        return parse_target_string(target);
    }
}

Target get_jit_target_from_environment() {
    Target host = get_host_target();
    host.set_feature(Target::JIT);
    string target = get_env("HL_JIT_TARGET");
    if (target.empty()) {
        return host;
    } else {
        Target t = parse_target_string(target);
        t.set_feature(Target::JIT);
        user_assert(t.os == host.os && t.arch == host.arch && t.bits == host.bits)
            << "HL_JIT_TARGET must match the host OS, architecture, and bit width.\n"
            << "HL_JIT_TARGET was " << target << ". "
            << "Host is " << host.to_string() << ".\n";
        return t;
    }
}

Target parse_target_string(const std::string &target) {
    Target host = get_host_target();

    if (target.empty()) {
        // If nothing is specified, use the full host target.
        return host;
    }

    // Default to the host OS and architecture in case of partially
    // specified targets (e.g. x86-64-cuda doesn't specify the OS, so
    // use the host OS).
    Target t;
    t.os = host.os;
    t.arch = host.arch;
    t.bits = host.bits;

    if (!t.merge_string(target)) {
        const char *separator = "";
        std::string architectures;
        for (auto const &arch_entry : arch_name_map) {
            architectures += separator + arch_entry.first;
            separator = ", ";
        }
        separator = "";
        std::string oses;
        for (auto os_entry : os_name_map) {
            oses += separator + os_entry.first;
            separator = ", ";
        }
        separator = "";
        // Format the features to go one feature over 70 characters per line,
        // assume the first line starts with "Features are ".
        int line_char_start = -(int)sizeof("Features are");
        std::string features;
        for (auto feature_entry : feature_name_map) {
            features += separator + feature_entry.first;
            if (features.length() - line_char_start > 70) {
                separator = "\n";
                line_char_start = features.length();
            } else {
                separator = ", ";
            }
        }
        user_error << "Did not understand HL_TARGET=" << target << "\n"
                   << "Expected format is arch-os-feature1-feature2-...\n"
                   << "Where arch is " << architectures << " .\n"
                   << "Os is " << oses << " .\n"
                   << "If arch or os are omitted, they default to the host.\n"
                   << "Features are " << features << " .\n"
                   << "HL_TARGET can also begin with \"host\", which sets the "
                   << "host's architecture, os, and feature set, with the "
                   << "exception of the GPU runtimes, which default to off.\n"
                   << "On this platform, the host target is: " << host.to_string() << "\n";
    }

    return t;
}

bool Target::merge_string(const std::string &target) {
    string rest = target;
    vector<string> tokens;
    size_t first_dash;
    while ((first_dash = rest.find('-')) != string::npos) {
        //Internal::debug(0) << first_dash << ", " << rest << "\n";
        tokens.push_back(rest.substr(0, first_dash));
        rest = rest.substr(first_dash + 1);
    }
    tokens.push_back(rest);

    bool os_specified = false, arch_specified = false, bits_specified = false;

    for (size_t i = 0; i < tokens.size(); i++) {
        const string &tok = tokens[i];
        Target::Feature feature;

        if (tok == "host") {
            if (i > 0) {
                // "host" is now only allowed as the first token.
                return false;
            }
            *this = get_host_target();
        } else if (tok == "32" || tok == "64") {
            if (bits_specified) {
                return false;
            }
            bits_specified = true;
            bits = std::stoi(tok);
        } else if (lookup_arch(tok, arch)) {
            if (arch_specified) {
                return false;
            }
            arch_specified = true;
        } else if (lookup_os(tok, os)) {
            if (os_specified) {
                return false;
            }
            os_specified = true;
        } else if (lookup_feature(tok, feature)) {
            set_feature(feature);
        } else {
            return false;
        }
    }

    if (arch_specified && !bits_specified) {
        return false;
    }

    // If arch is PNaCl, require explicit setting of os and bits as well.
    if (arch_specified && arch == Target::PNaCl) {
        if (!os_specified || os != Target::NaCl) {
            return false;
        }
        if (!bits_specified || bits != 32) {
            return false;
        }
    }

    return true;
}

std::string Target::to_string() const {
    string result;
    for (auto const &arch_entry : arch_name_map) {
        if (arch_entry.second == arch) {
            result += arch_entry.first;
            break;
        }
    }
    result += "-" + std::to_string(bits);
    for (auto const &os_entry : os_name_map) {
        if (os_entry.second == os) {
            result += "-" + os_entry.first;
            break;
        }
    }
    for (auto const &feature_entry : feature_name_map) {
        if (has_feature(feature_entry.second)) {
            result += "-" + feature_entry.first;
        }
    }
    return result;
}

/** Was libHalide compiled with support for this target? */
bool Target::supported() const {
    bool bad = false;
#if !(WITH_NATIVE_CLIENT)
    bad |= (arch == Target::PNaCl || os == Target::NaCl);
#endif
#if !(WITH_ARM)
    bad |= arch == Target::ARM && bits == 32;
#endif
#if !(WITH_AARCH64) || WITH_NATIVE_CLIENT // In pnacl llvm, the aarch64 backend is crashy.
    bad |= arch == Target::ARM && bits == 64;
#endif
#if !(WITH_X86)
    bad |= arch == Target::X86;
#endif
#if !(WITH_MIPS)
    bad |= arch == Target::MIPS;
#endif
#if !(WITH_POWERPC)
    bad |= arch == Target::POWERPC;
#endif
#if !(WITH_PTX)
    bad |= has_feature(Target::CUDA);
#endif
#if !(WITH_OPENCL)
    bad |= has_feature(Target::OpenCL);
#endif
#if !(WITH_METAL)
    bad |= has_feature(Target::Metal);
#endif
#if !(WITH_RENDERSCRIPT)
    bad |= has_feature(Target::Renderscript);
#endif
#if !(WITH_OPENGL)
    bad |= has_feature(Target::OpenGL) || has_feature(Target::OpenGLCompute);
#endif
    return !bad;
}

<<<<<<< HEAD
bool Target::supports_device_api(DeviceAPI api) const {
    switch (api) {
    case DeviceAPI::Parent:      return true;
    case DeviceAPI::Host:        return true;
    case DeviceAPI::Default_GPU: return has_gpu_feature();
    default:                     return has_feature(target_feature_for_device_api(api));
    }
}

Target::Feature target_feature_for_device_api(DeviceAPI api) {
    switch (api) {
    case DeviceAPI::CUDA:          return Target::CUDA;
    case DeviceAPI::OpenCL:        return Target::OpenCL;
    case DeviceAPI::GLSL:          return Target::OpenGL;
    case DeviceAPI::Renderscript:  return Target::Renderscript;
    case DeviceAPI::OpenGLCompute: return Target::OpenGLCompute;
    case DeviceAPI::Metal:         return Target::Metal;
    default:                       return Target::FeatureEnd;
    }
}

namespace Internal{
=======
namespace Internal {
>>>>>>> 03feb897

EXPORT void target_test() {
    Target t;
    for (auto const &feature : feature_name_map) {
        t.set_feature(feature.second);
    }
    for (int i = 0; i < (int)(Target::FeatureEnd); i++) {
        internal_assert(t.has_feature((Target::Feature)i)) << "Feature " << i << " not in feature_names_map.\n";
    }
    std::cout << "Target test passed" << std::endl;
}


}

}<|MERGE_RESOLUTION|>--- conflicted
+++ resolved
@@ -453,7 +453,6 @@
     return !bad;
 }
 
-<<<<<<< HEAD
 bool Target::supports_device_api(DeviceAPI api) const {
     switch (api) {
     case DeviceAPI::Parent:      return true;
@@ -475,10 +474,7 @@
     }
 }
 
-namespace Internal{
-=======
 namespace Internal {
->>>>>>> 03feb897
 
 EXPORT void target_test() {
     Target t;
