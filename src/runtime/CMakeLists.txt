# Keep these lists in alphabetical order.
set(RUNTIME_CPP
    aarch64_cpu_features
    alignment_128
    alignment_32
    alignment_64
    allocation_cache
    android_clock
    android_host_cpu_count
    android_io
    arm_cpu_features
    cache
    can_use_target
    cuda
    destructors
    device_interface
    errors
    fake_get_symbol
    fake_thread_pool
    float16_t
    fuchsia_clock
    fuchsia_host_cpu_count
    fuchsia_yield
    gpu_device_selection
    halide_buffer_t
    hexagon_cache_allocator
    hexagon_cpu_features
    hexagon_dma
    hexagon_dma_pool
    hexagon_host
    ios_io
    linux_clock
    linux_host_cpu_count
    linux_yield
    matlab
    metadata
    metal
    metal_objc_arm
    metal_objc_x86
    mips_cpu_features
    module_aot_ref_count
    module_jit_ref_count
    msan
    msan_stubs
    opencl
    opengl
    opengl_egl_context
    opengl_glx_context
    openglcompute
    osx_clock
    osx_get_symbol
    osx_host_cpu_count
    osx_opengl_context
    osx_yield
    posix_abort
    posix_allocator
    posix_clock
    posix_error_handler
    posix_get_symbol
    posix_io
    posix_print
    posix_threads
    posix_threads_tsan
    powerpc_cpu_features
    prefetch
    profiler
    profiler_inlined
    pseudostack
    qurt_allocator
    qurt_hvx
    qurt_hvx_vtcm
    qurt_init_fini
    qurt_threads
    qurt_threads_tsan
    qurt_yield
    riscv_cpu_features
    runtime_api
    ssp
    to_string
    trace_helper
    tracing
    wasm_cpu_features
    windows_abort
    windows_clock
    windows_cuda
    windows_d3d12compute_x86
    windows_get_symbol
    windows_io
    windows_opencl
    windows_profiler
    windows_threads
    windows_threads_tsan
    windows_yield
    write_debug_image
    x86_cpu_features
    )

set(RUNTIME_LL
    aarch64
    arm
    arm_no_neon
    hvx_128
    hvx_64
    mips
    posix_math
    powerpc
    ptx_dev
    wasm_math
    win32_math
    x86
    x86_avx
    x86_avx2
    x86_sse41
    )

set(RUNTIME_BC
    compute_20
    compute_30
    compute_35
    )

set(RUNTIME_HEADER_FILES
    HalideBuffer.h
    HalidePyTorchCudaHelpers.h
    HalidePyTorchHelpers.h
    HalideRuntime.h
    HalideRuntimeCuda.h
    HalideRuntimeD3D12Compute.h
    HalideRuntimeHexagonDma.h
    HalideRuntimeHexagonHost.h
    HalideRuntimeMetal.h
    HalideRuntimeOpenCL.h
    HalideRuntimeOpenGL.h
    HalideRuntimeOpenGLCompute.h
    HalideRuntimeQurt.h
    )

# Need to create an object library for this because CMake
# doesn't support using target_sources on a target declared
# in a different directory ONLY IF that source was created
# by add_custom_command, as is the case in this directory.
add_library(Halide_initmod OBJECT)

set(CXX_WARNING_FLAGS -Wall -Werror -Wno-unused-function -Wcast-qual)
set(RUNTIME_CXX_FLAGS -O3
    -fno-vectorize -ffreestanding -fno-blocks -fno-exceptions -fno-unwind-tables
    # Note: we don't want static locals to get thread synchronization stuff.
    -fno-threadsafe-statics)

foreach (i IN LISTS RUNTIME_CPP)
    foreach (j IN ITEMS 32 64)
        # -fpic needs special treatment; see below on windows 64bits
        set(fpic -fpic)
        if (${j} EQUAL 32)
            if (${i} MATCHES "windows_.*")
                # win32 uses the stdcall calling convention, which is x86-specific
                set(TARGET "i386-unknown-unknown-unknown")
            else ()
                # (The 'nacl' is a red herring. This is just a generic 32-bit little-endian target.)
                set(TARGET "le32-unknown-nacl-unknown")
            endif ()
        else ()
            if (${i} MATCHES "windows_.*")
                # must omit -fpic, otherwise clang will complain with the following:
                # clang : error : unsupported option '-fpic' for target 'x86_64-pc-windows-msvc'
                set(fpic "")
                set(TARGET "x86_64-unknown-windows-unknown")
            else ()
                # generic 64-bit code
                set(TARGET "le64-unknown-unknown-unknown")
            endif ()
        endif ()

        set(SOURCE "${CMAKE_CURRENT_SOURCE_DIR}/${i}.cpp")

        set(RUNTIME_DEFINES -DCOMPILING_HALIDE_RUNTIME -DBITS_${j})
        set(RUNTIME_DEFINES_debug -g -DDEBUG_RUNTIME ${RUNTIME_DEFINES})

        foreach (SUFFIX IN ITEMS "" "_debug")
            set(basename "initmod.${i}_${j}${SUFFIX}")
            set(LL "${basename}.ll")
            set(BC "${basename}.bc")
            set(INITMOD "_initmod_${i}_${j}${SUFFIX}.cpp")
            set(SYMBOL "halide_internal_initmod_${i}_${j}${SUFFIX}")

            set(clang_flags ${RUNTIME_CXX_FLAGS} ${RUNTIME_DEFINES${SUFFIX}} -m${j} -target ${TARGET} -emit-llvm -S)

            # Dep-files are subtle and require clang to run using *just* the right
            # relative paths to the build root, NOT the Halide build root. This is
            # a perfect storm of bad behavior from CMake, Ninja, and Clang.
            file(RELATIVE_PATH ll_path "${CMAKE_BINARY_DIR}" "${CMAKE_CURRENT_BINARY_DIR}/${LL}")
            file(TO_NATIVE_PATH "${ll_path}" ll_path)

            if (CMAKE_GENERATOR MATCHES "Ninja")
                list(APPEND clang_flags -MD -MF "$<SHELL_PATH:${CMAKE_CURRENT_BINARY_DIR}/${basename}.d>")
                set(dep_args DEPFILE "${CMAKE_CURRENT_BINARY_DIR}/${basename}.d")
            elseif (NOT CMAKE_GENERATOR MATCHES "Make")
                message(STATUS "Notice: ${CMAKE_GENERATOR} does not support depfile dependencies. Incremental builds may fail.")
                set(dep_args "")
            endif ()

            add_custom_command(OUTPUT "${LL}"
<<<<<<< HEAD
                               COMMAND clang ${RUNTIME_CXX_FLAGS} ${fpic} ${DEFINES} -m${j} -target ${TARGET} -emit-llvm -S "$<SHELL_PATH:${SOURCE}>" -o ${LL}
=======
                               COMMAND clang ${clang_flags} -o "${ll_path}" "$<SHELL_PATH:${SOURCE}>"
>>>>>>> c78ccbe5
                               DEPENDS "${SOURCE}"
                               # Note: IMPLICIT_DEPENDS only works for Makefile generators, ${dep_args} handles Ninja.
                               IMPLICIT_DEPENDS CXX "${SOURCE}"
                               WORKING_DIRECTORY "${CMAKE_BINARY_DIR}"
                               ${dep_args}
                               VERBATIM)

            add_custom_command(OUTPUT "${BC}"
                               COMMAND llvm-as "${LL}" -o "${BC}"
                               DEPENDS "${LL}"
                               VERBATIM)

            add_custom_command(OUTPUT "${INITMOD}"
                               COMMAND binary2cpp ${SYMBOL} < "${BC}" > "${INITMOD}"
                               DEPENDS "${BC}" binary2cpp
                               VERBATIM)

            target_sources(Halide_initmod PRIVATE ${INITMOD})
        endforeach ()
    endforeach ()
endforeach ()


foreach (i IN LISTS RUNTIME_LL)
    set(LL "${i}.ll")
    set(BC "initmod.${i}.bc")
    set(INITMOD "_initmod_${i}.cpp")

    add_custom_command(OUTPUT "${BC}"
                       COMMAND llvm-as "$<SHELL_PATH:${CMAKE_CURRENT_SOURCE_DIR}/${LL}>" -o "${BC}"
                       DEPENDS "${LL}"
                       VERBATIM)
    add_custom_command(OUTPUT "${INITMOD}"
                       COMMAND binary2cpp "halide_internal_initmod_${i}_ll" < "${BC}" > "${INITMOD}"
                       DEPENDS "${BC}" binary2cpp
                       VERBATIM)
    target_sources(Halide_initmod PRIVATE ${INITMOD})
endforeach ()

foreach (i IN LISTS RUNTIME_BC)
    set(INITMOD "_initmod_ptx_${i}.cpp")
    set(RT_BC "${CMAKE_CURRENT_SOURCE_DIR}/nvidia_libdevice_bitcode/libdevice.${i}.10.bc")

    add_custom_command(OUTPUT "${INITMOD}"
                       COMMAND binary2cpp "halide_internal_initmod_ptx_${i}_ll" < "$<SHELL_PATH:${RT_BC}>" > "${INITMOD}"
                       DEPENDS binary2cpp "${RT_BC}"
                       VERBATIM)
    target_sources(Halide_initmod PRIVATE ${INITMOD})
endforeach ()

add_custom_command(OUTPUT "_initmod_inlined_c.cpp"
                   COMMAND binary2cpp "halide_internal_initmod_inlined_c" < "$<SHELL_PATH:${CMAKE_CURRENT_SOURCE_DIR}/halide_buffer_t.cpp>" > "_initmod_inlined_c.cpp"
                   DEPENDS "halide_buffer_t.cpp" binary2cpp
                   VERBATIM)
target_sources(Halide_initmod PRIVATE "_initmod_inlined_c.cpp")

foreach (i IN LISTS RUNTIME_HEADER_FILES)
    string(REPLACE "." "_" SYM_NAME "${i}")
    add_custom_command(OUTPUT "_initmod_${SYM_NAME}.cpp"
                       COMMAND binary2cpp "halide_internal_runtime_header_${SYM_NAME}" < "$<SHELL_PATH:${CMAKE_CURRENT_SOURCE_DIR}/${i}>" > "_initmod_${SYM_NAME}.cpp"
                       DEPENDS "${i}" binary2cpp
                       VERBATIM)
    target_sources(Halide_initmod PRIVATE "_initmod_${SYM_NAME}.cpp")

    configure_file(${i} "${Halide_BINARY_DIR}/include/${i}" COPYONLY)
endforeach ()

##
# Target for the runtime
##

add_library(Halide_Runtime INTERFACE)
add_library(Halide::Runtime ALIAS Halide_Runtime)
target_include_directories(Halide_Runtime INTERFACE $<BUILD_INTERFACE:${Halide_BINARY_DIR}/include>)
set_target_properties(Halide_Runtime PROPERTIES EXPORT_NAME Runtime)
<|MERGE_RESOLUTION|>--- conflicted
+++ resolved
@@ -183,7 +183,7 @@
             set(INITMOD "_initmod_${i}_${j}${SUFFIX}.cpp")
             set(SYMBOL "halide_internal_initmod_${i}_${j}${SUFFIX}")
 
-            set(clang_flags ${RUNTIME_CXX_FLAGS} ${RUNTIME_DEFINES${SUFFIX}} -m${j} -target ${TARGET} -emit-llvm -S)
+            set(clang_flags ${RUNTIME_CXX_FLAGS} ${fpic} ${RUNTIME_DEFINES${SUFFIX}} -m${j} -target ${TARGET} -emit-llvm -S)
 
             # Dep-files are subtle and require clang to run using *just* the right
             # relative paths to the build root, NOT the Halide build root. This is
@@ -200,11 +200,7 @@
             endif ()
 
             add_custom_command(OUTPUT "${LL}"
-<<<<<<< HEAD
-                               COMMAND clang ${RUNTIME_CXX_FLAGS} ${fpic} ${DEFINES} -m${j} -target ${TARGET} -emit-llvm -S "$<SHELL_PATH:${SOURCE}>" -o ${LL}
-=======
                                COMMAND clang ${clang_flags} -o "${ll_path}" "$<SHELL_PATH:${SOURCE}>"
->>>>>>> c78ccbe5
                                DEPENDS "${SOURCE}"
                                # Note: IMPLICIT_DEPENDS only works for Makefile generators, ${dep_args} handles Ninja.
                                IMPLICIT_DEPENDS CXX "${SOURCE}"
